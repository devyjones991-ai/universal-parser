import json
import time
<<<<<<< HEAD
from datetime import datetime
from typing import Any, Dict, Optional

from sqlalchemy import (
    Column,
    DateTime,
    Float,
    ForeignKey,
    Integer,
    String,
    Text,
    create_engine,
    select,
)
from sqlalchemy.orm import declarative_base, relationship, sessionmaker

from config import settings
=======
from sqlalchemy import create_engine, Column, Integer, String, Text, DateTime
from sqlalchemy.orm import declarative_base, sessionmaker
from config import settings
from datetime import datetime, timezone
>>>>>>> 9d138678

engine = create_engine(settings.DATABASE_URL, future=True)
SessionLocal = sessionmaker(bind=engine, expire_on_commit=False)
Base = declarative_base()

class ParseResult(Base):
    __tablename__ = "parse_results"

    id = Column(Integer, primary_key=True, index=True)
    profile_name = Column(String, nullable=False)
    data_json = Column(Text, nullable=False)
    count = Column(Integer, default=0)
    timestamp = Column(DateTime, default=lambda: datetime.now(timezone.utc))


class ExternalNews(Base):
    __tablename__ = "external_news"

    id = Column(Integer, primary_key=True, index=True)
    niche = Column(String, nullable=False, index=True)
    region = Column(String, nullable=False, index=True)
    title = Column(String, nullable=False)
    url = Column(String, nullable=False)
    summary = Column(Text, default="")
    source = Column(String, nullable=False)
    published_at = Column(DateTime, nullable=False)
    fetched_at = Column(DateTime, default=datetime.utcnow, nullable=False)


class DirectoryEntry(Base):
    __tablename__ = "directory_entries"

    id = Column(Integer, primary_key=True, index=True)
    entry_type = Column(String, nullable=False, index=True)
    niche = Column(String, nullable=False, index=True)
    region = Column(String, nullable=False, index=True)
    name = Column(String, nullable=False)
    contact_json = Column(Text)
    metadata_json = Column(Text)
    updated_at = Column(DateTime, nullable=False)
    fetched_at = Column(DateTime, default=datetime.utcnow, nullable=False)



class ItemSnapshot(Base):
    __tablename__ = "item_snapshots"

    id = Column(Integer, primary_key=True, index=True)
    profile_name = Column(String, index=True, nullable=False)
    item_id = Column(String, index=True, nullable=False)
    name = Column(String, nullable=True)
    category = Column(String, nullable=True)
    price = Column(Float, nullable=True)
    currency = Column(String(16), nullable=True)
    stock = Column(Integer, nullable=True)
    availability = Column(String, nullable=True)
    data_json = Column(Text, nullable=False)
    created_at = Column(DateTime, default=datetime.utcnow, index=True)

    price_history = relationship(
        "PriceHistory", back_populates="snapshot", cascade="all, delete-orphan"
    )
    inventory_history = relationship(
        "InventoryHistory", back_populates="snapshot", cascade="all, delete-orphan"
    )


class PriceHistory(Base):
    __tablename__ = "price_history"

    id = Column(Integer, primary_key=True, index=True)
    snapshot_id = Column(Integer, ForeignKey("item_snapshots.id"), nullable=False)
    profile_name = Column(String, index=True, nullable=False)
    item_id = Column(String, index=True, nullable=False)
    price = Column(Float, nullable=True)
    currency = Column(String(16), nullable=True)
    price_change = Column(Float, nullable=True)
    change_percent = Column(Float, nullable=True)
    created_at = Column(DateTime, default=datetime.utcnow, index=True)

    snapshot = relationship("ItemSnapshot", back_populates="price_history")


class InventoryHistory(Base):
    __tablename__ = "inventory_history"

    id = Column(Integer, primary_key=True, index=True)
    snapshot_id = Column(Integer, ForeignKey("item_snapshots.id"), nullable=False)
    profile_name = Column(String, index=True, nullable=False)
    item_id = Column(String, index=True, nullable=False)
    stock_level = Column(Integer, nullable=True)
    availability = Column(String, nullable=True)
    created_at = Column(DateTime, default=datetime.utcnow, index=True)

    snapshot = relationship("ItemSnapshot", back_populates="inventory_history")

def init_db():
    """Инициализация всех таблиц проекта."""

    # Импортируем модели для регистрации метаданных
    from profiles import models  # noqa: F401

    Base.metadata.create_all(engine)

<<<<<<< HEAD
def _extract_item_id(item: Dict[str, Any], fallback_index: int, profile_name: str) -> str:
    for key in ("id", "item_id", "sku", "product_id", "uuid", "url", "link"):
        value = item.get(key)
        if value:
            return str(value)
    return f"{profile_name}:{fallback_index}"


def _extract_price(value: Any) -> Optional[float]:
    if value is None:
        return None
    if isinstance(value, (int, float)):
        return float(value)
    if isinstance(value, str):
        cleaned = value.replace("\xa0", " ").replace(",", ".")
        digits = "".join(ch for ch in cleaned if ch.isdigit() or ch == ".")
        if digits:
            try:
                return float(digits)
            except ValueError:
                return None
    return None


def _extract_currency(value: Any) -> Optional[str]:
    if isinstance(value, str):
        value = value.strip()
        if len(value) <= 8 and value.isalpha():
            return value.upper()
        for symbol, code in {"₽": "RUB", "$": "USD", "€": "EUR"}.items():
            if symbol in value:
                return code
    return None


def _extract_stock(value: Any) -> Optional[int]:
    if value is None:
        return None
    if isinstance(value, int):
        return value
    if isinstance(value, float):
        return int(value)
    if isinstance(value, str):
        digits = "".join(ch for ch in value if ch.isdigit())
        if digits:
            try:
                return int(digits)
            except ValueError:
                return None
    return None


def _compute_price_diff(
    session, profile_name: str, item_id: str, new_price: Optional[float]
) -> Dict[str, Optional[float]]:
    if new_price is None:
        return {"price_change": None, "change_percent": None}

    last_entry = (
        session.query(PriceHistory)
        .filter(PriceHistory.profile_name == profile_name, PriceHistory.item_id == item_id)
        .order_by(PriceHistory.created_at.desc())
        .first()
    )
    if not last_entry or last_entry.price is None:
        return {"price_change": None, "change_percent": None}

    diff = new_price - last_entry.price
    percent = (diff / last_entry.price * 100.0) if last_entry.price else None
    return {"price_change": diff, "change_percent": percent}

=======
>>>>>>> 9d138678

def save_results(profile_name: str, results):
    """Сохраняет результаты парсинга в БД"""
    init_db()
    timestamp = datetime.utcnow()
    with SessionLocal() as session:
        pr = ParseResult(
            profile_name=profile_name,
            data_json=json.dumps(results, ensure_ascii=False),
            count=len(results),
<<<<<<< HEAD
            timestamp=timestamp,
        )
        session.add(pr)
        session.flush()

        for index, item in enumerate(results):
            item_id = _extract_item_id(item, index, profile_name)
            price = _extract_price(item.get("price"))
            currency = (
                item.get("currency")
                or _extract_currency(item.get("currency"))
                or _extract_currency(str(item.get("price", "")))
            )
            stock = _extract_stock(item.get("stock") or item.get("availability") or item.get("inventory"))
            availability = item.get("availability")

            snapshot = ItemSnapshot(
                profile_name=profile_name,
                item_id=item_id,
                name=item.get("name") or item.get("title"),
                category=item.get("category"),
                price=price,
                currency=currency,
                stock=stock,
                availability=availability,
                data_json=json.dumps(item, ensure_ascii=False),
                created_at=timestamp,
            )
            session.add(snapshot)
            session.flush()

            price_diff = _compute_price_diff(session, profile_name, item_id, price)
            price_entry = PriceHistory(
                snapshot_id=snapshot.id,
                profile_name=profile_name,
                item_id=item_id,
                price=price,
                currency=currency,
                price_change=price_diff["price_change"],
                change_percent=price_diff["change_percent"],
                created_at=timestamp,
            )
            session.add(price_entry)

            inventory_entry = InventoryHistory(
                snapshot_id=snapshot.id,
                profile_name=profile_name,
                item_id=item_id,
                stock_level=stock,
                availability=availability,
                created_at=timestamp,
            )
            session.add(inventory_entry)

        session.commit()

def get_recent_results(limit=100):
    """Получить последние результаты из БД"""
    init_db()
    with SessionLocal() as session:
        query = session.query(ParseResult).order_by(ParseResult.timestamp.desc()).limit(limit)
        return [
            {
                "profile_name": row.profile_name,
                "count": row.count,
                "timestamp": row.timestamp.strftime('%Y-%m-%d %H:%M:%S'),
                "data": json.loads(row.data_json)
            }
            for row in query
        ]
=======
            timestamp=datetime.now(timezone.utc)
        )
        session.add(pr)
        session.commit()
>>>>>>> 9d138678
<|MERGE_RESOLUTION|>--- conflicted
+++ resolved
@@ -1,7 +1,6 @@
 import json
 import time
-<<<<<<< HEAD
-from datetime import datetime
+from datetime import datetime, timezone
 from typing import Any, Dict, Optional
 
 from sqlalchemy import (
@@ -18,12 +17,6 @@
 from sqlalchemy.orm import declarative_base, relationship, sessionmaker
 
 from config import settings
-=======
-from sqlalchemy import create_engine, Column, Integer, String, Text, DateTime
-from sqlalchemy.orm import declarative_base, sessionmaker
-from config import settings
-from datetime import datetime, timezone
->>>>>>> 9d138678
 
 engine = create_engine(settings.DATABASE_URL, future=True)
 SessionLocal = sessionmaker(bind=engine, expire_on_commit=False)
@@ -50,7 +43,7 @@
     summary = Column(Text, default="")
     source = Column(String, nullable=False)
     published_at = Column(DateTime, nullable=False)
-    fetched_at = Column(DateTime, default=datetime.utcnow, nullable=False)
+    fetched_at = Column(DateTime, default=lambda: datetime.now(timezone.utc), nullable=False)
 
 
 class DirectoryEntry(Base):
@@ -64,8 +57,7 @@
     contact_json = Column(Text)
     metadata_json = Column(Text)
     updated_at = Column(DateTime, nullable=False)
-    fetched_at = Column(DateTime, default=datetime.utcnow, nullable=False)
-
+    fetched_at = Column(DateTime, default=lambda: datetime.now(timezone.utc), nullable=False)
 
 
 class ItemSnapshot(Base):
@@ -81,211 +73,8 @@
     stock = Column(Integer, nullable=True)
     availability = Column(String, nullable=True)
     data_json = Column(Text, nullable=False)
-    created_at = Column(DateTime, default=datetime.utcnow, index=True)
+    created_at = Column(DateTime, default=lambda: datetime.now(timezone.utc), index=True)
 
     price_history = relationship(
         "PriceHistory", back_populates="snapshot", cascade="all, delete-orphan"
-    )
-    inventory_history = relationship(
-        "InventoryHistory", back_populates="snapshot", cascade="all, delete-orphan"
-    )
-
-
-class PriceHistory(Base):
-    __tablename__ = "price_history"
-
-    id = Column(Integer, primary_key=True, index=True)
-    snapshot_id = Column(Integer, ForeignKey("item_snapshots.id"), nullable=False)
-    profile_name = Column(String, index=True, nullable=False)
-    item_id = Column(String, index=True, nullable=False)
-    price = Column(Float, nullable=True)
-    currency = Column(String(16), nullable=True)
-    price_change = Column(Float, nullable=True)
-    change_percent = Column(Float, nullable=True)
-    created_at = Column(DateTime, default=datetime.utcnow, index=True)
-
-    snapshot = relationship("ItemSnapshot", back_populates="price_history")
-
-
-class InventoryHistory(Base):
-    __tablename__ = "inventory_history"
-
-    id = Column(Integer, primary_key=True, index=True)
-    snapshot_id = Column(Integer, ForeignKey("item_snapshots.id"), nullable=False)
-    profile_name = Column(String, index=True, nullable=False)
-    item_id = Column(String, index=True, nullable=False)
-    stock_level = Column(Integer, nullable=True)
-    availability = Column(String, nullable=True)
-    created_at = Column(DateTime, default=datetime.utcnow, index=True)
-
-    snapshot = relationship("ItemSnapshot", back_populates="inventory_history")
-
-def init_db():
-    """Инициализация всех таблиц проекта."""
-
-    # Импортируем модели для регистрации метаданных
-    from profiles import models  # noqa: F401
-
-    Base.metadata.create_all(engine)
-
-<<<<<<< HEAD
-def _extract_item_id(item: Dict[str, Any], fallback_index: int, profile_name: str) -> str:
-    for key in ("id", "item_id", "sku", "product_id", "uuid", "url", "link"):
-        value = item.get(key)
-        if value:
-            return str(value)
-    return f"{profile_name}:{fallback_index}"
-
-
-def _extract_price(value: Any) -> Optional[float]:
-    if value is None:
-        return None
-    if isinstance(value, (int, float)):
-        return float(value)
-    if isinstance(value, str):
-        cleaned = value.replace("\xa0", " ").replace(",", ".")
-        digits = "".join(ch for ch in cleaned if ch.isdigit() or ch == ".")
-        if digits:
-            try:
-                return float(digits)
-            except ValueError:
-                return None
-    return None
-
-
-def _extract_currency(value: Any) -> Optional[str]:
-    if isinstance(value, str):
-        value = value.strip()
-        if len(value) <= 8 and value.isalpha():
-            return value.upper()
-        for symbol, code in {"₽": "RUB", "$": "USD", "€": "EUR"}.items():
-            if symbol in value:
-                return code
-    return None
-
-
-def _extract_stock(value: Any) -> Optional[int]:
-    if value is None:
-        return None
-    if isinstance(value, int):
-        return value
-    if isinstance(value, float):
-        return int(value)
-    if isinstance(value, str):
-        digits = "".join(ch for ch in value if ch.isdigit())
-        if digits:
-            try:
-                return int(digits)
-            except ValueError:
-                return None
-    return None
-
-
-def _compute_price_diff(
-    session, profile_name: str, item_id: str, new_price: Optional[float]
-) -> Dict[str, Optional[float]]:
-    if new_price is None:
-        return {"price_change": None, "change_percent": None}
-
-    last_entry = (
-        session.query(PriceHistory)
-        .filter(PriceHistory.profile_name == profile_name, PriceHistory.item_id == item_id)
-        .order_by(PriceHistory.created_at.desc())
-        .first()
-    )
-    if not last_entry or last_entry.price is None:
-        return {"price_change": None, "change_percent": None}
-
-    diff = new_price - last_entry.price
-    percent = (diff / last_entry.price * 100.0) if last_entry.price else None
-    return {"price_change": diff, "change_percent": percent}
-
-=======
->>>>>>> 9d138678
-
-def save_results(profile_name: str, results):
-    """Сохраняет результаты парсинга в БД"""
-    init_db()
-    timestamp = datetime.utcnow()
-    with SessionLocal() as session:
-        pr = ParseResult(
-            profile_name=profile_name,
-            data_json=json.dumps(results, ensure_ascii=False),
-            count=len(results),
-<<<<<<< HEAD
-            timestamp=timestamp,
-        )
-        session.add(pr)
-        session.flush()
-
-        for index, item in enumerate(results):
-            item_id = _extract_item_id(item, index, profile_name)
-            price = _extract_price(item.get("price"))
-            currency = (
-                item.get("currency")
-                or _extract_currency(item.get("currency"))
-                or _extract_currency(str(item.get("price", "")))
-            )
-            stock = _extract_stock(item.get("stock") or item.get("availability") or item.get("inventory"))
-            availability = item.get("availability")
-
-            snapshot = ItemSnapshot(
-                profile_name=profile_name,
-                item_id=item_id,
-                name=item.get("name") or item.get("title"),
-                category=item.get("category"),
-                price=price,
-                currency=currency,
-                stock=stock,
-                availability=availability,
-                data_json=json.dumps(item, ensure_ascii=False),
-                created_at=timestamp,
-            )
-            session.add(snapshot)
-            session.flush()
-
-            price_diff = _compute_price_diff(session, profile_name, item_id, price)
-            price_entry = PriceHistory(
-                snapshot_id=snapshot.id,
-                profile_name=profile_name,
-                item_id=item_id,
-                price=price,
-                currency=currency,
-                price_change=price_diff["price_change"],
-                change_percent=price_diff["change_percent"],
-                created_at=timestamp,
-            )
-            session.add(price_entry)
-
-            inventory_entry = InventoryHistory(
-                snapshot_id=snapshot.id,
-                profile_name=profile_name,
-                item_id=item_id,
-                stock_level=stock,
-                availability=availability,
-                created_at=timestamp,
-            )
-            session.add(inventory_entry)
-
-        session.commit()
-
-def get_recent_results(limit=100):
-    """Получить последние результаты из БД"""
-    init_db()
-    with SessionLocal() as session:
-        query = session.query(ParseResult).order_by(ParseResult.timestamp.desc()).limit(limit)
-        return [
-            {
-                "profile_name": row.profile_name,
-                "count": row.count,
-                "timestamp": row.timestamp.strftime('%Y-%m-%d %H:%M:%S'),
-                "data": json.loads(row.data_json)
-            }
-            for row in query
-        ]
-=======
-            timestamp=datetime.now(timezone.utc)
-        )
-        session.add(pr)
-        session.commit()
->>>>>>> 9d138678
+    )