import json
<<<<<<< HEAD
import time
from sqlalchemy import create_engine, Column, Integer, String, Text, DateTime
from sqlalchemy.orm import declarative_base, sessionmaker
from config import settings
from datetime import datetime, timezone

engine = create_engine(settings.DATABASE_URL, future=True)
SessionLocal = sessionmaker(bind=engine, expire_on_commit=False)
Base = declarative_base()
=======
from datetime import datetime, timedelta
from typing import Any, Iterable, List, Optional

from sqlalchemy import Column, DateTime, Integer, String, Text

from database import Base, SessionLocal, engine

>>>>>>> 43033ead

class ParseResult(Base):
    __tablename__ = "parse_results"

    id = Column(Integer, primary_key=True, index=True)
    profile_name = Column(String, nullable=False)
    data_json = Column(Text, nullable=False)
    count = Column(Integer, default=0)
    timestamp = Column(DateTime, default=lambda: datetime.now(timezone.utc))


class ExternalNews(Base):
    __tablename__ = "external_news"

    id = Column(Integer, primary_key=True, index=True)
    niche = Column(String, nullable=False, index=True)
    region = Column(String, nullable=False, index=True)
    title = Column(String, nullable=False)
    url = Column(String, nullable=False)
    summary = Column(Text, default="")
    source = Column(String, nullable=False)
    published_at = Column(DateTime, nullable=False)
    fetched_at = Column(DateTime, default=datetime.utcnow, nullable=False)


class DirectoryEntry(Base):
    __tablename__ = "directory_entries"

    id = Column(Integer, primary_key=True, index=True)
    entry_type = Column(String, nullable=False, index=True)
    niche = Column(String, nullable=False, index=True)
    region = Column(String, nullable=False, index=True)
    name = Column(String, nullable=False)
    contact_json = Column(Text)
    metadata_json = Column(Text)
    updated_at = Column(DateTime, nullable=False)
    fetched_at = Column(DateTime, default=datetime.utcnow, nullable=False)


def init_db():
    """Инициализация всех таблиц проекта."""

    # Импортируем модели для регистрации метаданных
    from profiles import models  # noqa: F401

    Base.metadata.create_all(engine)


def save_results(profile_name: str, results):
    """Сохраняет результаты парсинга в БД"""
    init_db()
    with SessionLocal() as session:
        pr = ParseResult(
            profile_name=profile_name,
            data_json=json.dumps(results, ensure_ascii=False),
            count=len(results),
<<<<<<< HEAD
            timestamp=datetime.now(timezone.utc)
=======
            timestamp=datetime.utcnow(),
>>>>>>> 43033ead
        )
        session.add(pr)
        session.commit()<|MERGE_RESOLUTION|>--- conflicted
+++ resolved
@@ -1,5 +1,4 @@
 import json
-<<<<<<< HEAD
 import time
 from sqlalchemy import create_engine, Column, Integer, String, Text, DateTime
 from sqlalchemy.orm import declarative_base, sessionmaker
@@ -9,15 +8,6 @@
 engine = create_engine(settings.DATABASE_URL, future=True)
 SessionLocal = sessionmaker(bind=engine, expire_on_commit=False)
 Base = declarative_base()
-=======
-from datetime import datetime, timedelta
-from typing import Any, Iterable, List, Optional
-
-from sqlalchemy import Column, DateTime, Integer, String, Text
-
-from database import Base, SessionLocal, engine
-
->>>>>>> 43033ead
 
 class ParseResult(Base):
     __tablename__ = "parse_results"
@@ -74,11 +64,7 @@
             profile_name=profile_name,
             data_json=json.dumps(results, ensure_ascii=False),
             count=len(results),
-<<<<<<< HEAD
             timestamp=datetime.now(timezone.utc)
-=======
-            timestamp=datetime.utcnow(),
->>>>>>> 43033ead
         )
         session.add(pr)
         session.commit()