<<<<<<< HEAD
import io
import json
from decimal import Decimal
from typing import Any, Awaitable, Callable, Dict

import pandas as pd
from aiogram import BaseMiddleware, Bot, Dispatcher, types, F
from aiogram.exceptions import SkipHandler
from aiogram.filters import Command
from aiogram.types import BufferedInputFile
from sqlalchemy.exc import NoResultFound

from billing import BillingService, LimitExceededError, SubscriptionRequiredError
from config import settings, parsing_profiles
from db import get_recent_results, save_results
from parser import UniversalParser

bot = Bot(token=settings.TELEGRAM_BOT_TOKEN)
dp = Dispatcher()
billing_service = BillingService()
billing_service.ensure_default_tariffs()


class BillingMiddleware(BaseMiddleware):
    """Проверяет лимиты перед выполнением ресурсоёмких команд."""

    def __init__(self, service: BillingService, command_limits: Dict[str, str]):
        super().__init__()
        self.service = service
        self.command_limits = command_limits

    async def __call__(
        self,
        handler: Callable[[types.Message, Dict[str, Any]], Awaitable[Any]],
        event: types.Message,
        data: Dict[str, Any],
    ) -> Any:
        if not isinstance(event, types.Message):
            return await handler(event, data)

        message = event
        if not message.text:
            return await handler(event, data)

        command = message.text.split()[0].lower()
        metric = self.command_limits.get(command)
        if not metric:
            return await handler(event, data)

        try:
            self.service.ensure_limit(message.from_user.id, metric)
        except SubscriptionRequiredError:
            await message.reply("ℹ️ Для выполнения команды нужна активная подписка.")
            raise SkipHandler()
        except LimitExceededError as exc:
            await message.reply(f"⚠️ {exc}")
            raise SkipHandler()

        return await handler(event, data)


COMMAND_LIMITS = {"/parse": "tracked_products", "/run": "tracked_products"}
dp.message.middleware(BillingMiddleware(billing_service, COMMAND_LIMITS))


# Проверка доступа
def is_admin(user_id: int) -> bool:
    return user_id == settings.TELEGRAM_CHAT_ID or user_id in settings.ADMIN_CHAT_IDS


def _format_price(value: Decimal) -> str:
    normalized = float(value)
    if normalized.is_integer():
        return f"{int(normalized)}₽"
    return f"{normalized:.2f}₽"


@dp.message(Command("start"))
async def cmd_start(message: types.Message):
    if not is_admin(message.from_user.id):
        await message.reply("❌ Доступ запрещён")
        return

    await message.reply(
        "🚀 Универсальный парсер запущен!\n\n"
        "Команды:\n"
        "/profiles - список профилей\n"
        "/parse <url> - парсить URL\n"
        "/run <profile> - запустить профиль\n"
        "/results - последние результаты\n"
        "/export - экспорт в Excel/CSV\n"
        "/plan - текущий тариф и варианты\n"
        "/subscribe <тариф> - запросить подписку\n"
        "/usage - текущее использование лимитов"
    )


@dp.message(Command("profiles"))
async def cmd_profiles(message: types.Message):
    if not is_admin(message.from_user.id):
        return

    if not parsing_profiles:
        await message.reply("❌ Профили не настроены")
        return

    text = "📋 Доступные профили:\n\n"
    for key, profile in parsing_profiles.items():
        text += f"🔸 `{key}` - {profile['name']}\n"

    await message.reply(text, parse_mode="Markdown")


@dp.message(Command("parse"))
async def cmd_parse(message: types.Message):
    if not is_admin(message.from_user.id):
        return

    args = message.text.split(" ", 1)
    if len(args) < 2:
        await message.reply("❌ Использование: /parse <url>")
        return

    url = args[1]
    await message.reply(f"🔄 Парсим {url}...")

    try:
        async with UniversalParser() as parser:
            results = await parser.parse_url(url)

        if results:
            save_results("manual_parse", results)
            try:
                billing_service.increment_usage(message.from_user.id, "tracked_products")
            except (LimitExceededError, SubscriptionRequiredError):
                await message.reply("⚠️ Лимит мониторинга превышен, результаты не сохранены.")
                return

            preview = results[:5]
            text = f"✅ Найдено {len(results)} элементов\n\n"
            text += json.dumps(preview, ensure_ascii=False, indent=2)

            if len(text) > 4000:
                text = text[:3900] + "..."

            await message.reply(f"``````", parse_mode="Markdown")
        else:
            await message.reply("❌ Данные не найдены")

    except Exception as e:
        await message.reply(f"❌ Ошибка: {str(e)}")


@dp.message(Command("run"))
async def cmd_run(message: types.Message):
    if not is_admin(message.from_user.id):
        return

    args = message.text.split(" ", 1)
    if len(args) < 2:
        await message.reply("❌ Использование: /run <profile_name>")
        return

    profile_name = args[1]

    if profile_name not in parsing_profiles:
        await message.reply(f"❌ Профиль '{profile_name}' не найден")
        return

    await message.reply(f"🔄 Запускаем профиль '{profile_name}'...")

    try:
        async with UniversalParser() as parser:
            results = await parser.parse_by_profile(profile_name)

        if results:
            save_results(profile_name, results)
            try:
                billing_service.increment_usage(message.from_user.id, "tracked_products")
            except (LimitExceededError, SubscriptionRequiredError):
                await message.reply("⚠️ Лимит мониторинга превышен, результаты не сохранены.")
                return

            text = f"✅ Профиль '{profile_name}' выполнен\n"
            text += f"Найдено: {len(results)} элементов\n\n"

            for i, result in enumerate(results[:3]):
                text += f"{i+1}. {json.dumps(result, ensure_ascii=False)}\n"

            if len(results) > 3:
                text += f"... и ещё {len(results)-3} элементов"

            await message.reply(text)
        else:
            await message.reply("❌ Данные не найдены")

    except Exception as e:
        await message.reply(f"❌ Ошибка: {str(e)}")


@dp.message(Command("results"))
async def cmd_results(message: types.Message):
    if not is_admin(message.from_user.id):
        return

    results = get_recent_results(limit=100)

    if not results:
        await message.reply("❌ Результаты не найдены")
        return

    text = f"📊 Последние {len(results)} результатов:\n\n"

    for result in results[:10]:
        text += f"🔸 {result['timestamp']} - {result['profile_name']}: {result['count']} элементов\n"

    await message.reply(text)


@dp.message(Command("export"))
async def cmd_export(message: types.Message):
    if not is_admin(message.from_user.id):
        return

    results = get_recent_results(limit=1000)

    if not results:
        await message.reply("❌ Нет данных для экспорта")
        return

    df = pd.DataFrame(results)

    buffer = io.BytesIO()
    with pd.ExcelWriter(buffer, engine="openpyxl") as writer:
        df.to_excel(writer, index=False)
        writer.close()
        buffer.seek(0)

    await message.reply_document(
        BufferedInputFile(buffer.read(), filename="results.xlsx"),
        caption="📦 Экспорт выполнен"
    )


@dp.message(Command("plan"))
async def cmd_plan(message: types.Message):
    if not is_admin(message.from_user.id):
        return

    subscription = billing_service.get_active_subscription(message.from_user.id)
    tariffs = billing_service.list_tariffs()

    lines = ["📦 Текущий план:"]
    if subscription:
        limit = subscription.tariff.tracked_products_limit or "∞"
        lines.append(
            f"- {subscription.tariff.name} ({subscription.tariff.code}), мониторинг до {limit} товаров"
        )
    else:
        lines.append("- нет активной подписки")

    lines.append("\n💳 Доступные тарифы:")
    for tariff in tariffs:
        price = _format_price(Decimal(tariff.monthly_price))
        limit = tariff.tracked_products_limit or "∞"
        lines.append(f"- {tariff.name} ({tariff.code}): до {limit} товаров, {price}")

    await message.reply("\n".join(lines))


@dp.message(Command("subscribe"))
async def cmd_subscribe(message: types.Message):
    if not is_admin(message.from_user.id):
        return

    parts = message.text.split()
    if len(parts) < 2:
        await message.reply("ℹ️ Использование: /subscribe <тариф> [провайдер]")
        return

    tariff_code = parts[1]
    provider_name = parts[2] if len(parts) > 2 else "manual"

    try:
        subscription = billing_service.create_subscription(
            message.from_user.id, tariff_code, provider_name
        )
    except NoResultFound:
        await message.reply("❌ Тариф не найден")
        return
    except ValueError as exc:
        await message.reply(f"❌ {exc}")
        return

    payment = billing_service.get_latest_payment(subscription.id)
    if provider_name == "manual":
        await message.reply(
            "🧾 Заявка создана. Администратор активирует подписку после оплаты."
        )
        return

    if payment and payment.confirmation_url:
        await message.reply("🧾 Ссылка для оплаты: " + payment.confirmation_url)
    else:
        await message.reply("🧾 Платёж создан. Дождитесь подтверждения провайдера.")


@dp.message(Command("usage"))
async def cmd_usage(message: types.Message):
    if not is_admin(message.from_user.id):
        return

    try:
        usage = billing_service.get_usage_report(message.from_user.id)
    except SubscriptionRequiredError:
        await message.reply("ℹ️ У вас нет активной подписки.")
        return

    labels = {
        "tracked_products": "Мониторинг товаров",
        "alerts": "Алерты",
    }

    lines = ["📈 Использование лимитов:"]
    for metric, info in usage.items():
        limit_text = "∞" if info.limit == 0 else str(info.limit)
        lines.append(f"- {labels.get(metric, metric)}: {info.used}/{limit_text}")

    await message.reply("\n".join(lines))


__all__ = ["bot", "dp"]
=======
"""Основные обработчики Telegram-бота."""
from __future__ import annotations

import asyncio
import io
import json
from typing import Any, Dict, Iterable, List, Optional

import pandas as pd
from aiogram import Bot, Dispatcher, F, Router
from aiogram.filters import Command, CommandStart
from aiogram.fsm.context import FSMContext
from aiogram.types import (
    BufferedInputFile,
    CallbackQuery,
    InlineKeyboardButton,
    InlineKeyboardMarkup,
    Message,
    ReplyKeyboardRemove,
)
from urllib.parse import quote_plus, unquote_plus

from alerts.checker import AlertChecker
from alerts.service import AlertNotFoundError, AlertService, AlertServiceError
from bot import bot, dp
from bot.keyboards import (
    MAIN_MENU,
    build_import_confirmation_keyboard,
    build_results_actions,
)
from bot.services import Alert, ImportBatch, add_alert, register_import
from bot.states import AlertScenario, ImportListScenario
from config import parsing_profiles, settings
from db import get_recent_results, save_results
from navigator import build_help_section
from navigator.guides import get_section, get_paginated_faq
from navigator.logistics import Carrier, find_carriers, initialise_storage
from navigator.suppliers import search_suppliers, OPEN_CATALOGS
from parser import UniversalParser
from profiles.monitoring import MonitoringStorage

bot = Bot(token=settings.TELEGRAM_BOT_TOKEN)
dp = Dispatcher()
alert_service = AlertService()
alert_checker = AlertChecker(bot=bot, service=alert_service)
monitoring_storage = MonitoringStorage()

router = Router(name="main")


SUPPLIERS_PAGE_SIZE = 5
LOGISTICS_PAGE_SIZE = 5
FAQ_PAGE_SIZE = 2


# Проверка доступа
>>>>>>> 43033ead
<|MERGE_RESOLUTION|>--- conflicted
+++ resolved
@@ -1,4 +1,3 @@
-<<<<<<< HEAD
 import io
 import json
 from decimal import Decimal
@@ -331,7 +330,6 @@
 
 
 __all__ = ["bot", "dp"]
-=======
 """Основные обработчики Telegram-бота."""
 from __future__ import annotations
 
@@ -387,5 +385,4 @@
 FAQ_PAGE_SIZE = 2
 
 
-# Проверка доступа
->>>>>>> 43033ead
+# Проверка доступа