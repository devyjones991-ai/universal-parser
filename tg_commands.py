--- conflicted
+++ resolved
@@ -3,17 +3,13 @@
 
 import asyncio
 import io
-<<<<<<< HEAD
 from typing import Any, Dict, List, Optional
-=======
 import json
 from typing import Iterable, List
->>>>>>> e735cb7c
 
 import pandas as pd
 from aiogram import Bot, Dispatcher, types, F
 from aiogram.filters import Command
-<<<<<<< HEAD
 from aiogram.types import (
     BufferedInputFile,
     InlineKeyboardButton,
@@ -21,12 +17,10 @@
 )
 from urllib.parse import quote_plus, unquote_plus
 
-=======
 from aiogram.types import BufferedInputFile, InlineKeyboardButton, InlineKeyboardMarkup
 
 from alerts.checker import AlertChecker
 from alerts.service import AlertNotFoundError, AlertService, AlertServiceError
->>>>>>> e735cb7c
 from config import settings, parsing_profiles
 from aiogram import F, Router
 from aiogram.filters import Command, CommandStart
@@ -51,18 +45,9 @@
 from navigator import build_help_section
 from parser import UniversalParser
 from db import save_results, get_recent_results
-<<<<<<< HEAD
 from navigator.suppliers import search_suppliers, OPEN_CATALOGS
 from navigator.guides import get_section, get_paginated_faq
 from navigator.logistics import Carrier, find_carriers, initialise_storage
-=======
-from profiles.monitoring import MonitoringStorage, UserTrackedItem
-from profiles.import_export import (
-    export_items,
-    import_items_from_clipboard,
-    import_items_from_file,
-)
->>>>>>> e735cb7c
 
 bot = Bot(token=settings.TELEGRAM_BOT_TOKEN)
 dp = Dispatcher()
@@ -73,20 +58,16 @@
 router = Router(name="main")
 
 
-<<<<<<< HEAD
 SUPPLIERS_PAGE_SIZE = 5
 LOGISTICS_PAGE_SIZE = 5
 FAQ_PAGE_SIZE = 2
 
 
 # Проверка доступа
-=======
->>>>>>> e735cb7c
 def is_admin(user_id: int) -> bool:
     return user_id == settings.TELEGRAM_CHAT_ID or user_id in settings.ADMIN_CHAT_IDS
 
 
-<<<<<<< HEAD
 def _make_callback(prefix: str, page: int, *parts: str) -> str:
     encoded = [quote_plus(str(page))]
     encoded.extend(quote_plus(part or "") for part in parts)
@@ -280,48 +261,6 @@
         await message.edit_text(text, reply_markup=keyboard, disable_web_page_preview=True)
     else:
         await message.reply(text, reply_markup=keyboard, disable_web_page_preview=True)
-=======
-def build_alert_keyboard(alert_id: int) -> InlineKeyboardMarkup:
-    """Клавиатура с быстрыми действиями для алертов."""
-
-    return InlineKeyboardMarkup(
-        inline_keyboard=[
-            [
-                InlineKeyboardButton(
-                    text="🔕 Отписаться", callback_data=f"alert:pause:{alert_id}"
-                ),
-                InlineKeyboardButton(
-                    text="▶️ Повторный запуск",
-                    callback_data=f"alert:resume:{alert_id}",
-                ),
-            ],
-            [
-                InlineKeyboardButton(
-                    text="🗑️ Удалить", callback_data=f"alert:delete:{alert_id}"
-                )
-            ],
-        ]
-def _parse_sources(raw_sources: str) -> list[str]:
-    return [s.strip() for s in raw_sources.split(",") if s.strip()]
-
-
-def _parse_monitor_payload(raw: str) -> UserTrackedItem:
-    parts = [part.strip() for part in raw.split("|")]
-    if len(parts) < 2:
-        raise ValueError("Ожидается минимум два поля: профиль|запрос|[SKU]|[название]|[источники]")
-    profile, query = parts[0], parts[1]
-    sku = parts[2] or None if len(parts) > 2 else None
-    title = parts[3] or None if len(parts) > 3 else None
-    sources = _parse_sources(parts[4]) if len(parts) > 4 else []
-    return UserTrackedItem(
-        user_id=0,
-        profile=profile,
-        query=query,
-        sku=sku,
-        title=title,
-        sources=sources,
-    )
->>>>>>> e735cb7c
 
 @dp.message(Command("start"))
 async def cmd_start(message: types.Message):
@@ -372,8 +311,6 @@
     if not await ensure_admin_message(message):
         return
 
-<<<<<<< HEAD
-=======
 
     commands: Iterable[str] = (
         "/profiles — список профилей",
@@ -391,7 +328,6 @@
     if not await ensure_admin_message(message):
         return
 
->>>>>>> e735cb7c
     if not parsing_profiles:
         await message.answer("❌ Профили не настроены", reply_markup=MAIN_MENU)
         return
@@ -404,41 +340,6 @@
     await message.reply(text, parse_mode="Markdown")
 
 
-<<<<<<< HEAD
-@dp.message(Command("quickstart"))
-async def cmd_quickstart(message: types.Message):
-    if not is_admin(message.from_user.id):
-        return
-
-    await message.reply(_format_section("quickstart"))
-
-
-@dp.message(Command("roadmap"))
-async def cmd_roadmap(message: types.Message):
-    if not is_admin(message.from_user.id):
-        return
-
-    await message.reply(_format_section("roadmap"))
-
-
-@dp.message(Command("faq"))
-async def cmd_faq(message: types.Message):
-    if not is_admin(message.from_user.id):
-        return
-
-    await _send_faq(message, page=1)
-
-
-@dp.callback_query(F.data.startswith("faq|"))
-async def pagination_faq(callback: types.CallbackQuery):
-    if not is_admin(callback.from_user.id):
-        await callback.answer("Нет доступа", show_alert=True)
-        return
-
-    _, page, _ = _parse_callback(callback.data)
-    await _send_faq(callback.message, page=page, edit=True)
-    await callback.answer()
-=======
 @dp.message(Command("alert_add"))
 async def cmd_alert_add(message: types.Message):
     if not is_admin(message.from_user.id):
@@ -554,7 +455,6 @@
         await message.reply("❌ Алерт не найден")
     except AlertServiceError as error:
         await message.reply(f"❌ {error}")
->>>>>>> e735cb7c
 
 @dp.message(Command("parse"))
 async def cmd_parse(message: types.Message):
@@ -586,57 +486,8 @@
         await message.answer(f"❌ Ошибка: {exc}", reply_markup=MAIN_MENU)
         return
 
-<<<<<<< HEAD
-
-@dp.message(Command("suppliers"))
-async def cmd_suppliers(message: types.Message):
-    if not is_admin(message.from_user.id):
-        return
-
-    if not OPEN_CATALOGS:
-        await message.reply("❌ Каталоги поставщиков не настроены")
-        return
-
-    args = message.text.split(" ", 1)
-    if len(args) < 2 or not args[1].strip():
-        catalogs_list = ", ".join(OPEN_CATALOGS.keys())
-        await message.reply(
-            "ℹ️ Использование: /suppliers <запрос> или /suppliers <источник>;<запрос>\n"
-            f"Доступные источники: {catalogs_list}"
-        )
-        return
-
-    raw = args[1].strip()
-    if ";" in raw:
-        source_name, query = [part.strip() for part in raw.split(";", 1)]
-        if not source_name:
-            source_name = next(iter(OPEN_CATALOGS))
-    else:
-        source_name = next(iter(OPEN_CATALOGS))
-        query = raw
-
-    await _send_supplier_results(message, query=query, source=source_name, page=1)
-
-
-@dp.callback_query(F.data.startswith("sup|"))
-async def pagination_suppliers(callback: types.CallbackQuery):
-    if not is_admin(callback.from_user.id):
-        await callback.answer("Нет доступа", show_alert=True)
-        return
-
-    _, page, payload = _parse_callback(callback.data)
-    source = payload[0] if payload else next(iter(OPEN_CATALOGS))
-    query = payload[1] if len(payload) > 1 else ""
-    await _send_supplier_results(callback.message, query=query, source=source, page=page, edit=True)
-    await callback.answer()
-
-@dp.message(Command("run"))
-async def cmd_run(message: types.Message):
-    if not is_admin(message.from_user.id):
-=======
     if not results:
         await message.answer("❌ Данные не найдены", reply_markup=MAIN_MENU)
->>>>>>> e735cb7c
         return
 
     save_results("manual_parse", results)
@@ -673,70 +524,8 @@
         await message.answer(f"❌ Ошибка: {exc}", reply_markup=MAIN_MENU)
         return
 
-<<<<<<< HEAD
-
-@dp.message(Command("logistics"))
-async def cmd_logistics(message: types.Message):
-    if not is_admin(message.from_user.id):
-        return
-
-    args = message.text.split(" ", 1)
-    query = None
-    regions: List[str] = []
-    min_rating: Optional[float] = None
-
-    if len(args) > 1 and args[1].strip():
-        parts = [part.strip() for part in args[1].split(";")]
-        if parts:
-            query = parts[0] or None
-        if len(parts) > 1 and parts[1]:
-            regions = [region.strip() for region in parts[1].split(",") if region.strip()]
-        if len(parts) > 2 and parts[2]:
-            try:
-                min_rating = float(parts[2].replace(",", "."))
-            except ValueError:
-                await message.reply("⚠️ Некорректное значение рейтинга. Используйте число.")
-                return
-    else:
-        await message.reply(
-            "ℹ️ Использование: /logistics <название>;<регионы через запятую>;<мин. рейтинг>"
-        )
-        return
-
-    await _send_logistics_results(message, query=query, regions=regions, min_rating=min_rating, page=1)
-
-
-@dp.callback_query(F.data.startswith("log|"))
-async def pagination_logistics(callback: types.CallbackQuery):
-    if not is_admin(callback.from_user.id):
-        await callback.answer("Нет доступа", show_alert=True)
-        return
-
-    _, page, payload = _parse_callback(callback.data)
-    query = payload[0] if payload else None
-    regions = payload[1].split(",") if len(payload) > 1 and payload[1] else []
-    rating_value = payload[2] if len(payload) > 2 else ""
-    try:
-        min_rating = float(rating_value) if rating_value else None
-    except ValueError:
-        min_rating = None
-    await _send_logistics_results(
-        callback.message,
-        query=query or None,
-        regions=[region for region in regions if region],
-        min_rating=min_rating,
-        page=page,
-        edit=True,
-    )
-    await callback.answer()
-
-@dp.message(Command("results"))
-async def cmd_results(message: types.Message):
-    if not is_admin(message.from_user.id):
-=======
     if not results:
         await message.answer("❌ Данные не найдены", reply_markup=MAIN_MENU)
->>>>>>> e735cb7c
         return
 
     save_results(profile_name, results)
