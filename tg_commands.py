"""Основные обработчики Telegram-бота."""
from __future__ import annotations

import asyncio
import io
import json
from typing import Iterable, List

import pandas as pd
<<<<<<< HEAD
from aiogram import Bot, Dispatcher, types, F
from aiogram.filters import Command
from aiogram.types import BufferedInputFile, InlineKeyboardButton, InlineKeyboardMarkup

from alerts.checker import AlertChecker
from alerts.service import AlertNotFoundError, AlertService, AlertServiceError
from config import settings, parsing_profiles
=======
from aiogram import F, Router
from aiogram.filters import Command, CommandStart
from aiogram.fsm.context import FSMContext
from aiogram.types import (
    BufferedInputFile,
    CallbackQuery,
    Message,
    ReplyKeyboardRemove,
)

from bot import bot, dp
from bot.keyboards import (
    MAIN_MENU,
    build_import_confirmation_keyboard,
    build_results_actions,
)
from bot.services import Alert, ImportBatch, add_alert, register_import
from bot.states import AlertScenario, ImportListScenario
from config import parsing_profiles, settings
from db import get_recent_results, save_results
from navigator import build_help_section
>>>>>>> 5393e6c9
from parser import UniversalParser
from db import save_results, get_recent_results
from profiles.monitoring import MonitoringStorage, UserTrackedItem
from profiles.import_export import (
    export_items,
    import_items_from_clipboard,
    import_items_from_file,
)

bot = Bot(token=settings.TELEGRAM_BOT_TOKEN)
dp = Dispatcher()
<<<<<<< HEAD
alert_service = AlertService()
alert_checker = AlertChecker(bot=bot, service=alert_service)
=======
monitoring_storage = MonitoringStorage()

router = Router(name="main")

>>>>>>> 5393e6c9

def is_admin(user_id: int) -> bool:
    return user_id == settings.TELEGRAM_CHAT_ID or user_id in settings.ADMIN_CHAT_IDS


<<<<<<< HEAD
def build_alert_keyboard(alert_id: int) -> InlineKeyboardMarkup:
    """Клавиатура с быстрыми действиями для алертов."""

    return InlineKeyboardMarkup(
        inline_keyboard=[
            [
                InlineKeyboardButton(
                    text="🔕 Отписаться", callback_data=f"alert:pause:{alert_id}"
                ),
                InlineKeyboardButton(
                    text="▶️ Повторный запуск",
                    callback_data=f"alert:resume:{alert_id}",
                ),
            ],
            [
                InlineKeyboardButton(
                    text="🗑️ Удалить", callback_data=f"alert:delete:{alert_id}"
                )
            ],
        ]
=======
def _parse_sources(raw_sources: str) -> list[str]:
    return [s.strip() for s in raw_sources.split(",") if s.strip()]


def _parse_monitor_payload(raw: str) -> UserTrackedItem:
    parts = [part.strip() for part in raw.split("|")]
    if len(parts) < 2:
        raise ValueError("Ожидается минимум два поля: профиль|запрос|[SKU]|[название]|[источники]")
    profile, query = parts[0], parts[1]
    sku = parts[2] or None if len(parts) > 2 else None
    title = parts[3] or None if len(parts) > 3 else None
    sources = _parse_sources(parts[4]) if len(parts) > 4 else []
    return UserTrackedItem(
        user_id=0,
        profile=profile,
        query=query,
        sku=sku,
        title=title,
        sources=sources,
>>>>>>> 5393e6c9
    )

@dp.message(Command("start"))
async def cmd_start(message: types.Message):
async def ensure_admin_message(message: Message) -> bool:
    if not is_admin(message.from_user.id):
<<<<<<< HEAD
        await message.reply("❌ Доступ запрещён")
        return
    
    await message.reply(
        "🚀 Универсальный парсер запущен!\n\n"
        "Команды:\n"
        "/profiles - список профилей\n"
        "/parse <url> - парсить URL\n"
        "/run <profile> - запустить профиль\n"
        "/results - последние результаты\n"
        "/export - экспорт в Excel/CSV\n"
        "/alert_add <sku> <условие> <порог> - создать алерт\n"
        "/alert_list - список алертов\n"
        "/alert_delete <id> - удалить алерт\n"
        "/alert_pause <id> [resume] - пауза или запуск"
=======
        await message.answer("❌ Доступ запрещён")
        return False
    return True


async def ensure_admin_callback(callback: CallbackQuery) -> bool:
    if not is_admin(callback.from_user.id):
        await callback.answer("Недостаточно прав", show_alert=True)
        return False
    return True


@router.message(CommandStart())
async def cmd_start(message: Message) -> None:
    if not await ensure_admin_message(message):
        return

    text = (
        "🚀 Универсальный парсер готов к работе!\n"
        "Выберите действие в главном меню или воспользуйтесь командами."
>>>>>>> 5393e6c9
    )
    await message.answer(text, reply_markup=MAIN_MENU)


@router.message(Command("help"))
@router.message(F.text == "ℹ️ Помощь")
async def cmd_help(message: Message) -> None:
    if not await ensure_admin_message(message):
        return

<<<<<<< HEAD
=======
    commands: Iterable[str] = (
        "/profiles — список профилей",
        "/parse <url> — спарсить произвольный URL",
        "/run <profile> — выполнить профиль",
        "/results — последние результаты",
        "/export — экспорт последних данных",
    )
    help_text = build_help_section(commands)
    await message.answer(help_text, reply_markup=MAIN_MENU)


@router.message(Command("profiles"))
async def cmd_profiles(message: Message) -> None:
    if not await ensure_admin_message(message):
        return

>>>>>>> 5393e6c9
    if not parsing_profiles:
        await message.answer("❌ Профили не настроены", reply_markup=MAIN_MENU)
        return

<<<<<<< HEAD
    text = "📋 Доступные профили:\n\n"
    for key, profile in parsing_profiles.items():
        text += f"🔸 `{key}` - {profile['name']}\n"

    await message.reply(text, parse_mode="Markdown")


@dp.message(Command("alert_add"))
async def cmd_alert_add(message: types.Message):
    if not is_admin(message.from_user.id):
        return

    parts = message.text.split()
    if len(parts) < 4:
        await message.reply("❌ Использование: /alert_add <sku> <условие> <порог>")
        return

    sku = parts[1]
    condition_type = parts[2]
    threshold_raw = parts[3]

    try:
        threshold = float(threshold_raw.replace(",", "."))
    except ValueError:
        await message.reply("❌ Порог должен быть числом")
        return

    alert = await alert_service.add_alert(
        message.from_user.id, sku, condition_type, threshold
    )

    await message.reply(
        "✅ Алерт создан\n"
        f"ID: {alert.id}\n"
        f"SKU: {alert.sku}\n"
        f"Условие: {condition_type} {threshold}"
    )


@dp.message(Command("alert_list"))
async def cmd_alert_list(message: types.Message):
    if not is_admin(message.from_user.id):
        return

    alerts = await alert_service.list_alerts(message.from_user.id)

    if not alerts:
        await message.reply("ℹ️ У вас нет настроенных алертов")
        return

    lines = ["📬 Ваши алерты:"]
    for alert in alerts:
        status = "активен" if alert.is_active else "на паузе"
        last_value = (
            f", последнее значение: {alert.last_value:.2f}"
            if alert.last_value is not None
            else ""
        )
        lines.append(
            f"#{alert.id}: SKU {alert.sku} — {alert.condition_type} {alert.threshold:.2f} ({status}{last_value})"
        )

    await message.reply("\n".join(lines))


@dp.message(Command("alert_delete"))
async def cmd_alert_delete(message: types.Message):
    if not is_admin(message.from_user.id):
        return

    parts = message.text.split()
    if len(parts) < 2:
        await message.reply("❌ Использование: /alert_delete <id>")
        return

    try:
        alert_id = int(parts[1])
    except ValueError:
        await message.reply("❌ ID должен быть числом")
        return

    try:
        await alert_service.delete_alert(message.from_user.id, alert_id)
    except AlertNotFoundError:
        await message.reply("❌ Алерт не найден")
        return
    except AlertServiceError as error:
        await message.reply(f"❌ {error}")
        return

    await message.reply(f"🗑️ Алерт #{alert_id} удалён")


@dp.message(Command("alert_pause"))
async def cmd_alert_pause(message: types.Message):
    if not is_admin(message.from_user.id):
        return

    parts = message.text.split()
    if len(parts) < 2:
        await message.reply("❌ Использование: /alert_pause <id> [resume]")
        return

    try:
        alert_id = int(parts[1])
    except ValueError:
        await message.reply("❌ ID должен быть числом")
        return

    action = parts[2].lower() if len(parts) > 2 else "pause"

    try:
        if action in {"resume", "start", "run", "on"}:
            alert = await alert_service.resume_alert(message.from_user.id, alert_id)
            await message.reply(f"▶️ Алерт #{alert.id} снова активен")
        else:
            alert = await alert_service.pause_alert(message.from_user.id, alert_id)
            await message.reply(f"⏸️ Алерт #{alert.id} поставлен на паузу")
    except AlertNotFoundError:
        await message.reply("❌ Алерт не найден")
    except AlertServiceError as error:
        await message.reply(f"❌ {error}")

@dp.message(Command("parse"))
async def cmd_parse(message: types.Message):
    if not is_admin(message.from_user.id):
=======
    lines: List[str] = ["📋 Доступные профили:"]
    for key, profile in parsing_profiles.items():
        lines.append(f"🔸 <code>{key}</code> — {profile['name']}")

    await message.answer("\n".join(lines), reply_markup=MAIN_MENU)


@router.message(Command("parse"))
async def cmd_parse(message: Message) -> None:
    if not await ensure_admin_message(message):
>>>>>>> 5393e6c9
        return

    args = message.text.split(" ", 1)
    if len(args) < 2:
        await message.answer("❌ Использование: /parse <url>")
        return

    url = args[1].strip()
    await message.answer(f"🔄 Парсим {url}…", reply_markup=ReplyKeyboardRemove())

    try:
        async with UniversalParser() as parser:
            results = await parser.parse_url(url)
    except Exception as exc:  # pragma: no cover - сетевые ошибки
        await message.answer(f"❌ Ошибка: {exc}", reply_markup=MAIN_MENU)
        return

    if not results:
        await message.answer("❌ Данные не найдены", reply_markup=MAIN_MENU)
        return

    save_results("manual_parse", results)
    preview = json.dumps(results[:5], ensure_ascii=False, indent=2)
    text = f"✅ Найдено {len(results)} элементов\n<pre>{preview}</pre>"
    await message.answer(text, reply_markup=MAIN_MENU)


async def _run_profile(profile_name: str) -> List[dict]:
    async with UniversalParser() as parser:
        return await parser.parse_by_profile(profile_name)


@router.message(Command("run"))
async def cmd_run(message: Message) -> None:
    if not await ensure_admin_message(message):
        return

    args = message.text.split(" ", 1)
    if len(args) < 2:
        await message.answer("❌ Использование: /run <profile_name>")
        return

    profile_name = args[1].strip()
    if profile_name not in parsing_profiles:
        await message.answer(f"❌ Профиль '{profile_name}' не найден")
        return

    await message.answer(f"🔄 Запускаем профиль '{profile_name}'…", reply_markup=ReplyKeyboardRemove())

    try:
        results = await _run_profile(profile_name)
    except Exception as exc:  # pragma: no cover - сетевые ошибки
        await message.answer(f"❌ Ошибка: {exc}", reply_markup=MAIN_MENU)
        return

    if not results:
        await message.answer("❌ Данные не найдены", reply_markup=MAIN_MENU)
        return

    save_results(profile_name, results)
    text_lines = [
        f"✅ Профиль '{profile_name}' выполнен",
        f"Найдено элементов: {len(results)}",
    ]
    for idx, result in enumerate(results[:3], start=1):
        text_lines.append(f"{idx}. {json.dumps(result, ensure_ascii=False)}")
    if len(results) > 3:
        text_lines.append(f"… и ещё {len(results) - 3} элементов")

    await message.answer("\n".join(text_lines), reply_markup=MAIN_MENU)


async def _send_results(message: Message) -> None:
    results = get_recent_results(limit=100)
    if not results:
        await message.answer("❌ Результаты не найдены", reply_markup=MAIN_MENU)
        return

    text_lines = [f"📊 Последние {len(results)} результатов:"]
    for result in results[:10]:
        text_lines.append(
            f"🔸 {result['timestamp']} — {result['profile_name']}: {result['count']} элементов"
        )

    latest_profile = results[0]["profile_name"]
    await message.answer(
        "\n".join(text_lines),
        reply_markup=build_results_actions(latest_profile),
    )


@router.message(Command("results"))
@router.message(F.text == "📊 Последние результаты")
async def cmd_results(message: Message) -> None:
    if not await ensure_admin_message(message):
        return
<<<<<<< HEAD
=======
    await _send_results(message)


@router.message(Command("export"))
async def cmd_export(message: Message) -> None:
    if not await ensure_admin_message(message):
        return
>>>>>>> 5393e6c9

    results = get_recent_results(limit=1000)
    if not results:
        await message.answer("❌ Нет данных для экспорта", reply_markup=MAIN_MENU)
        return

    dataframe = pd.DataFrame(results)
    buffer = io.BytesIO()
    with pd.ExcelWriter(buffer, engine="openpyxl") as writer:
        dataframe.to_excel(writer, index=False, sheet_name="Results")
    buffer.seek(0)

    file = BufferedInputFile(buffer.read(), filename="parsing_results.xlsx")
    await message.answer_document(file, caption=f"📈 Экспорт: {len(results)} записей")


<<<<<<< HEAD
@dp.callback_query(F.data.startswith("alert:"))
async def alert_callback_handler(callback: types.CallbackQuery):
    if not is_admin(callback.from_user.id):
        await callback.answer("Нет доступа", show_alert=True)
        return

    parts = callback.data.split(":")
    if len(parts) != 3:
        await callback.answer("Некорректный запрос", show_alert=True)
        return

    _, action, alert_id_raw = parts

    try:
        alert_id = int(alert_id_raw)
    except ValueError:
        await callback.answer("Некорректный ID", show_alert=True)
        return

    try:
        if action == "pause":
            await alert_service.pause_alert(callback.from_user.id, alert_id)
            await callback.answer("Алерт приостановлен")
        elif action == "resume":
            await alert_service.resume_alert(callback.from_user.id, alert_id)
            await callback.answer("Алерт запущен")
        elif action == "delete":
            await alert_service.delete_alert(callback.from_user.id, alert_id)
            await callback.answer("Алерт удалён")
            await callback.message.edit_reply_markup(reply_markup=None)
            return
        else:
            await callback.answer("Неизвестное действие", show_alert=True)
            return
    except AlertServiceError as error:
        await callback.answer(str(error), show_alert=True)
        return

    keyboard = build_alert_keyboard(alert_id)
    await callback.message.edit_reply_markup(reply_markup=keyboard)

async def start_bot():
=======
@router.message(Command("alert"))
@router.message(F.text == "➕ Добавить алерт")
async def start_alert(message: Message, state: FSMContext) -> None:
    if not await ensure_admin_message(message):
        return

    await state.set_state(AlertScenario.waiting_for_name)
    await message.answer("Введите название алерта:", reply_markup=ReplyKeyboardRemove())


@router.message(AlertScenario.waiting_for_name)
async def alert_name(message: Message, state: FSMContext) -> None:
    name = message.text.strip()
    if not name:
        await message.answer("Название не может быть пустым. Попробуйте снова.")
        return

    await state.update_data(name=name)
    await state.set_state(AlertScenario.waiting_for_url)
    await message.answer("Укажите URL, который нужно отслеживать:")


@router.message(AlertScenario.waiting_for_url)
async def alert_url(message: Message, state: FSMContext) -> None:
    url = message.text.strip()
    if not url.startswith("http"):
        await message.answer("Пожалуйста, введите корректный URL (http/https).")
        return

    await state.update_data(url=url)
    await state.set_state(AlertScenario.waiting_for_conditions)
    await message.answer("Перечислите условия/ключевые слова через запятую:")


@router.message(AlertScenario.waiting_for_conditions)
async def alert_finish(message: Message, state: FSMContext) -> None:
    conditions = [item.strip() for item in message.text.split(",") if item.strip()]
    if not conditions:
        await message.answer("Нужно указать хотя бы одно условие. Попробуйте снова.")
        return

    data = await state.get_data()
    alert = Alert(name=data["name"], url=data["url"], conditions=conditions)
    add_alert(alert)
    await state.clear()

    text = (
        f"✅ Алерт «{alert.name}» сохранён."
        f"\nURL: {alert.url}"
        f"\nУсловия: {', '.join(alert.conditions)}"
    )
    await message.answer(text, reply_markup=MAIN_MENU)


@router.message(Command("import"))
@router.message(F.text == "📥 Импорт списка")
async def start_import(message: Message, state: FSMContext) -> None:
    if not await ensure_admin_message(message):
        return

    await state.set_state(ImportListScenario.waiting_for_payload)
    await message.answer(
        "Отправьте список ссылок или значений. Можно вставить текст блоком или отправить файл .txt.",
        reply_markup=ReplyKeyboardRemove(),
    )


@router.message(ImportListScenario.waiting_for_payload)
async def import_payload(message: Message, state: FSMContext) -> None:
    content = message.text or message.caption
    if not content:
        await message.answer("Не удалось прочитать данные. Вставьте текст со списком.")
        return

    parts = [item.strip() for item in content.replace(",", "\n").splitlines() if item.strip()]
    if not parts:
        await message.answer("Список пуст. Попробуйте снова.")
        return

    await state.update_data(items=parts)
    await state.set_state(ImportListScenario.waiting_for_confirmation)
    await message.answer(
        f"Получено {len(parts)} элементов. Сохранить?",
        reply_markup=build_import_confirmation_keyboard(),
    )


@router.callback_query(ImportListScenario.waiting_for_confirmation, F.data == "import:confirm")
async def import_confirm(callback: CallbackQuery, state: FSMContext) -> None:
    if not await ensure_admin_callback(callback):
        return

    data = await state.get_data()
    items = data.get("items", [])
    register_import(ImportBatch(items=items))
    await state.clear()

    await callback.message.answer(
        f"✅ Импорт сохранён. Добавлено {len(items)} элементов.",
        reply_markup=MAIN_MENU,
    )
    await callback.answer("Импорт сохранён")


@router.callback_query(ImportListScenario.waiting_for_confirmation, F.data == "import:cancel")
async def import_cancel(callback: CallbackQuery, state: FSMContext) -> None:
    if not await ensure_admin_callback(callback):
        return

    await state.clear()
    await callback.message.answer("Импорт отменён.", reply_markup=MAIN_MENU)
    await callback.answer("Отменено")


@router.callback_query(F.data.startswith("results:rerun:"))
async def results_rerun(callback: CallbackQuery) -> None:
    if not await ensure_admin_callback(callback):
        return

    _, _, profile_name = callback.data.partition("results:rerun:")
    profile_name = profile_name.strip()

    if profile_name not in parsing_profiles:
        await callback.message.answer(f"❌ Профиль '{profile_name}' не найден.")
        await callback.answer("Ошибка", show_alert=True)
        return

    try:
        results = await _run_profile(profile_name)
    except Exception as exc:  # pragma: no cover - сетевые ошибки
        await callback.message.answer(f"❌ Ошибка при запуске: {exc}")
        await callback.answer("Ошибка", show_alert=True)
        return

    if not results:
        await callback.message.answer("❌ Данные не найдены")
        await callback.answer("Готово")
        return

    save_results(profile_name, results)
    await callback.message.answer(
        f"✅ Повторный запуск профиля '{profile_name}' завершён. Найдено {len(results)} элементов.",
        reply_markup=MAIN_MENU,
    )
    await callback.answer("Готово")


@router.callback_query(F.data.startswith("results:export:"))
async def results_export(callback: CallbackQuery) -> None:
    if not await ensure_admin_callback(callback):
        return

    _, _, profile_name = callback.data.partition("results:export:")
    profile_name = profile_name.strip()

    results = [result for result in get_recent_results(limit=1000) if result["profile_name"] == profile_name]
    if not results:
        await callback.message.answer("❌ Нет данных для экспорта по выбранному профилю.")
        await callback.answer("Нет данных", show_alert=True)
        return

    dataframe = pd.DataFrame(results)
    buffer = io.BytesIO()
    with pd.ExcelWriter(buffer, engine="openpyxl") as writer:
        dataframe.to_excel(writer, index=False, sheet_name=profile_name[:31] or "Results")
    buffer.seek(0)

    file = BufferedInputFile(buffer.read(), filename=f"{profile_name}_results.xlsx")
    await callback.message.answer_document(file, caption=f"📈 Экспорт профиля {profile_name}")
    await callback.answer("Экспорт готов")


dp.include_router(router)


async def start_bot() -> None:
>>>>>>> 5393e6c9
    print("🤖 Telegram бот запущен!")
    alert_checker.start()
    try:
        await dp.start_polling(bot)
    finally:
        await alert_checker.shutdown()


if __name__ == "__main__":
    asyncio.run(start_bot())<|MERGE_RESOLUTION|>--- conflicted
+++ resolved
@@ -7,7 +7,6 @@
 from typing import Iterable, List
 
 import pandas as pd
-<<<<<<< HEAD
 from aiogram import Bot, Dispatcher, types, F
 from aiogram.filters import Command
 from aiogram.types import BufferedInputFile, InlineKeyboardButton, InlineKeyboardMarkup
@@ -15,7 +14,6 @@
 from alerts.checker import AlertChecker
 from alerts.service import AlertNotFoundError, AlertService, AlertServiceError
 from config import settings, parsing_profiles
-=======
 from aiogram import F, Router
 from aiogram.filters import Command, CommandStart
 from aiogram.fsm.context import FSMContext
@@ -37,7 +35,6 @@
 from config import parsing_profiles, settings
 from db import get_recent_results, save_results
 from navigator import build_help_section
->>>>>>> 5393e6c9
 from parser import UniversalParser
 from db import save_results, get_recent_results
 from profiles.monitoring import MonitoringStorage, UserTrackedItem
@@ -49,21 +46,17 @@
 
 bot = Bot(token=settings.TELEGRAM_BOT_TOKEN)
 dp = Dispatcher()
-<<<<<<< HEAD
 alert_service = AlertService()
 alert_checker = AlertChecker(bot=bot, service=alert_service)
-=======
 monitoring_storage = MonitoringStorage()
 
 router = Router(name="main")
 
->>>>>>> 5393e6c9
 
 def is_admin(user_id: int) -> bool:
     return user_id == settings.TELEGRAM_CHAT_ID or user_id in settings.ADMIN_CHAT_IDS
 
 
-<<<<<<< HEAD
 def build_alert_keyboard(alert_id: int) -> InlineKeyboardMarkup:
     """Клавиатура с быстрыми действиями для алертов."""
 
@@ -84,7 +77,6 @@
                 )
             ],
         ]
-=======
 def _parse_sources(raw_sources: str) -> list[str]:
     return [s.strip() for s in raw_sources.split(",") if s.strip()]
 
@@ -104,14 +96,12 @@
         sku=sku,
         title=title,
         sources=sources,
->>>>>>> 5393e6c9
     )
 
 @dp.message(Command("start"))
 async def cmd_start(message: types.Message):
 async def ensure_admin_message(message: Message) -> bool:
     if not is_admin(message.from_user.id):
-<<<<<<< HEAD
         await message.reply("❌ Доступ запрещён")
         return
     
@@ -127,7 +117,6 @@
         "/alert_list - список алертов\n"
         "/alert_delete <id> - удалить алерт\n"
         "/alert_pause <id> [resume] - пауза или запуск"
-=======
         await message.answer("❌ Доступ запрещён")
         return False
     return True
@@ -148,7 +137,6 @@
     text = (
         "🚀 Универсальный парсер готов к работе!\n"
         "Выберите действие в главном меню или воспользуйтесь командами."
->>>>>>> 5393e6c9
     )
     await message.answer(text, reply_markup=MAIN_MENU)
 
@@ -159,8 +147,7 @@
     if not await ensure_admin_message(message):
         return
 
-<<<<<<< HEAD
-=======
+
     commands: Iterable[str] = (
         "/profiles — список профилей",
         "/parse <url> — спарсить произвольный URL",
@@ -177,12 +164,11 @@
     if not await ensure_admin_message(message):
         return
 
->>>>>>> 5393e6c9
     if not parsing_profiles:
         await message.answer("❌ Профили не настроены", reply_markup=MAIN_MENU)
         return
 
-<<<<<<< HEAD
+
     text = "📋 Доступные профили:\n\n"
     for key, profile in parsing_profiles.items():
         text += f"🔸 `{key}` - {profile['name']}\n"
@@ -309,7 +295,6 @@
 @dp.message(Command("parse"))
 async def cmd_parse(message: types.Message):
     if not is_admin(message.from_user.id):
-=======
     lines: List[str] = ["📋 Доступные профили:"]
     for key, profile in parsing_profiles.items():
         lines.append(f"🔸 <code>{key}</code> — {profile['name']}")
@@ -320,7 +305,6 @@
 @router.message(Command("parse"))
 async def cmd_parse(message: Message) -> None:
     if not await ensure_admin_message(message):
->>>>>>> 5393e6c9
         return
 
     args = message.text.split(" ", 1)
@@ -417,8 +401,6 @@
 async def cmd_results(message: Message) -> None:
     if not await ensure_admin_message(message):
         return
-<<<<<<< HEAD
-=======
     await _send_results(message)
 
 
@@ -426,7 +408,6 @@
 async def cmd_export(message: Message) -> None:
     if not await ensure_admin_message(message):
         return
->>>>>>> 5393e6c9
 
     results = get_recent_results(limit=1000)
     if not results:
@@ -443,7 +424,6 @@
     await message.answer_document(file, caption=f"📈 Экспорт: {len(results)} записей")
 
 
-<<<<<<< HEAD
 @dp.callback_query(F.data.startswith("alert:"))
 async def alert_callback_handler(callback: types.CallbackQuery):
     if not is_admin(callback.from_user.id):
@@ -486,7 +466,6 @@
     await callback.message.edit_reply_markup(reply_markup=keyboard)
 
 async def start_bot():
-=======
 @router.message(Command("alert"))
 @router.message(F.text == "➕ Добавить алерт")
 async def start_alert(message: Message, state: FSMContext) -> None:
@@ -663,7 +642,6 @@
 
 
 async def start_bot() -> None:
->>>>>>> 5393e6c9
     print("🤖 Telegram бот запущен!")
     alert_checker.start()
     try:
