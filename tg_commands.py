--- conflicted
+++ resolved
@@ -1,43 +1,27 @@
-<<<<<<< HEAD
-=======
 """Основные обработчики Telegram-бота."""
->>>>>>> b2f45122
 from __future__ import annotations
 
 import asyncio
 import io
-<<<<<<< HEAD
-=======
-from typing import Any, Dict, List, Optional
 import json
-from typing import Iterable, List
->>>>>>> b2f45122
+from typing import Any, Dict, Iterable, List, Optional
 
 import pandas as pd
-from aiogram import Bot, Dispatcher, types, F
-from aiogram.filters import Command
-from aiogram.types import (
-    BufferedInputFile,
-    InlineKeyboardButton,
-    InlineKeyboardMarkup,
-)
-from urllib.parse import quote_plus, unquote_plus
-
-from aiogram.types import BufferedInputFile, InlineKeyboardButton, InlineKeyboardMarkup
-
-from alerts.checker import AlertChecker
-from alerts.service import AlertNotFoundError, AlertService, AlertServiceError
-from config import settings, parsing_profiles
-from aiogram import F, Router
+from aiogram import Bot, Dispatcher, F, Router
 from aiogram.filters import Command, CommandStart
 from aiogram.fsm.context import FSMContext
 from aiogram.types import (
     BufferedInputFile,
     CallbackQuery,
+    InlineKeyboardButton,
+    InlineKeyboardMarkup,
     Message,
     ReplyKeyboardRemove,
 )
+from urllib.parse import quote_plus, unquote_plus
 
+from alerts.checker import AlertChecker
+from alerts.service import AlertNotFoundError, AlertService, AlertServiceError
 from bot import bot, dp
 from bot.keyboards import (
     MAIN_MENU,
@@ -49,18 +33,11 @@
 from config import parsing_profiles, settings
 from db import get_recent_results, save_results
 from navigator import build_help_section
-from parser import UniversalParser
-<<<<<<< HEAD
-from db import get_recent_results, save_results
-from alerts.checker import AlertChecker
-
-alert_checker = AlertChecker()
-=======
-from db import save_results, get_recent_results
-from navigator.suppliers import search_suppliers, OPEN_CATALOGS
 from navigator.guides import get_section, get_paginated_faq
 from navigator.logistics import Carrier, find_carriers, initialise_storage
->>>>>>> b2f45122
+from navigator.suppliers import search_suppliers, OPEN_CATALOGS
+from parser import UniversalParser
+from profiles.monitoring import MonitoringStorage
 
 bot = Bot(token=settings.TELEGRAM_BOT_TOKEN)
 dp = Dispatcher()
@@ -76,900 +53,4 @@
 FAQ_PAGE_SIZE = 2
 
 
-# Проверка доступа
-def is_admin(user_id: int) -> bool:
-    return user_id == settings.TELEGRAM_CHAT_ID or user_id in settings.ADMIN_CHAT_IDS
-
-
-def _make_callback(prefix: str, page: int, *parts: str) -> str:
-    encoded = [quote_plus(str(page))]
-    encoded.extend(quote_plus(part or "") for part in parts)
-    return "|".join([prefix, *encoded])
-
-
-def _parse_callback(data: str) -> tuple[str, int, list[str]]:
-    parts = data.split("|")
-    prefix = parts[0]
-    if len(parts) < 2:
-        return prefix, 1, []
-    page = int(unquote_plus(parts[1])) if parts[1] else 1
-    payload = [unquote_plus(part) for part in parts[2:]] if len(parts) > 2 else []
-    return prefix, max(1, page), payload
-
-
-def _build_pagination_keyboard(
-    prefix: str, page: int, has_prev: bool, has_next: bool, payload: list[str]
-) -> Optional[InlineKeyboardMarkup]:
-    buttons = []
-    if has_prev:
-        buttons.append(
-            InlineKeyboardButton(
-                text="⬅️ Назад",
-                callback_data=_make_callback(prefix, page - 1, *payload),
-            )
-        )
-    if has_next:
-        buttons.append(
-            InlineKeyboardButton(
-                text="➡️ Вперёд",
-                callback_data=_make_callback(prefix, page + 1, *payload),
-            )
-        )
-    if not buttons:
-        return None
-    return InlineKeyboardMarkup(inline_keyboard=[buttons])
-
-
-def _format_supplier_item(item: Dict[str, Any]) -> str:
-    name = item.get("name") or item.get("title") or "Без названия"
-    parts = [f"🏷️ {name}"]
-    if item.get("category"):
-        parts.append(f"📂 Категория: {item['category']}")
-    if item.get("location"):
-        parts.append(f"📍 Город: {item['location']}")
-    if item.get("phone"):
-        parts.append(f"☎️ Телефон: {item['phone']}")
-    if item.get("website"):
-        parts.append(f"🌐 {item['website']}")
-    return "\n".join(parts)
-
-
-def _format_carrier_item(carrier: Carrier) -> str:
-    parts = [f"🚚 {carrier.name}"]
-    if carrier.regions:
-        parts.append(f"🗺️ Регионы: {', '.join(carrier.regions)}")
-    if carrier.vehicle_types:
-        parts.append(f"🚛 Транспорт: {', '.join(carrier.vehicle_types)}")
-    if carrier.phone:
-        parts.append(f"☎️ {carrier.phone}")
-    if carrier.email:
-        parts.append(f"✉️ {carrier.email}")
-    if carrier.rating is not None:
-        parts.append(f"⭐ Рейтинг: {carrier.rating:.1f}")
-    return "\n".join(parts)
-
-
-def _format_section(key: str) -> str:
-    section = get_section(key)
-    header = f"📘 {section.title} (обновлено {section.updated_at:%d.%m.%Y %H:%M} UTC)"
-    return "\n\n".join([header, "\n".join(section.content)])
-
-
-async def _send_supplier_results(
-    message: types.Message,
-    query: str,
-    source: str,
-    page: int,
-    *,
-    edit: bool = False,
-) -> None:
-    try:
-        result = await search_suppliers(
-            query=query,
-            source_name=source,
-            page=page,
-            limit=SUPPLIERS_PAGE_SIZE + 1,
-        )
-    except KeyError:
-        text = f"❌ Источник '{source}' не найден."
-        keyboard = None
-    except Exception as exc:
-        text = f"❌ Ошибка поиска поставщиков: {exc}"
-        keyboard = None
-    else:
-        items = result.results[:SUPPLIERS_PAGE_SIZE]
-        has_more = len(result.results) > SUPPLIERS_PAGE_SIZE
-        has_prev = page > 1
-        keyboard = _build_pagination_keyboard(
-            "sup", page, has_prev, has_more, [source, query]
-        )
-        if items:
-            offset = (page - 1) * SUPPLIERS_PAGE_SIZE
-            body = []
-            for idx, item in enumerate(items, start=1):
-                body.append(f"{offset + idx}. {_format_supplier_item(item)}")
-            text = (
-                f"📦 Источник: {source}\n"
-                f"🔎 Запрос: {query}\n"
-                f"Страница {page}\n\n"
-                + "\n\n".join(body)
-            )
-        else:
-            text = f"⚠️ По запросу '{query}' ничего не найдено."
-            keyboard = None
-
-    if edit:
-        await message.edit_text(text, reply_markup=keyboard, disable_web_page_preview=True)
-    else:
-        await message.reply(text, reply_markup=keyboard, disable_web_page_preview=True)
-
-
-async def _send_logistics_results(
-    message: types.Message,
-    query: Optional[str],
-    regions: List[str],
-    min_rating: Optional[float],
-    page: int,
-    *,
-    edit: bool = False,
-) -> None:
-    initialise_storage()
-    carriers = find_carriers(
-        query=query,
-        regions=regions or None,
-        min_rating=min_rating,
-        limit=LOGISTICS_PAGE_SIZE + 1,
-        offset=(page - 1) * LOGISTICS_PAGE_SIZE,
-    )
-    items = carriers[:LOGISTICS_PAGE_SIZE]
-    has_more = len(carriers) > LOGISTICS_PAGE_SIZE
-    has_prev = page > 1
-    payload = [query or "", ",".join(regions), str(min_rating or "")]
-    keyboard = _build_pagination_keyboard("log", page, has_prev, has_more, payload)
-
-    if items:
-        offset = (page - 1) * LOGISTICS_PAGE_SIZE
-        body = []
-        for idx, carrier in enumerate(items, start=1):
-            body.append(f"{offset + idx}. {_format_carrier_item(carrier)}")
-        filters = ["🚚 Каталог перевозчиков"]
-        if query:
-            filters.append(f"🔍 Имя содержит: {query}")
-        if regions:
-            filters.append(f"🌍 Регионы: {', '.join(regions)}")
-        if min_rating is not None:
-            filters.append(f"⭐ Рейтинг от {min_rating}")
-        text = "\n".join(filters) + "\n\n" + "\n\n".join(body)
-    else:
-        text = "⚠️ Перевозчики по заданным условиям не найдены."
-        keyboard = None
-
-    if edit:
-        await message.edit_text(text, reply_markup=keyboard, disable_web_page_preview=True)
-    else:
-        await message.reply(text, reply_markup=keyboard, disable_web_page_preview=True)
-
-
-async def _send_faq(message: types.Message, page: int, *, edit: bool = False) -> None:
-    items, total_pages = get_paginated_faq(page=page, per_page=FAQ_PAGE_SIZE)
-    if not items and total_pages and page > total_pages:
-        items, total_pages = get_paginated_faq(page=total_pages, per_page=FAQ_PAGE_SIZE)
-        page = total_pages
-
-    has_prev = page > 1
-    has_next = page < total_pages
-    keyboard = _build_pagination_keyboard("faq", page, has_prev, has_next, [])
-
-    if items:
-        pairs = []
-        for idx in range(0, len(items), 2):
-            question = items[idx]
-            answer = items[idx + 1] if idx + 1 < len(items) else ""
-            pairs.append(f"❓ {question}\n💡 {answer}")
-        text = "📚 FAQ\n\n" + "\n\n".join(pairs) + f"\n\nСтраница {page} из {total_pages}"
-    else:
-        text = "FAQ пока пуст."
-
-    if edit:
-        await message.edit_text(text, reply_markup=keyboard, disable_web_page_preview=True)
-    else:
-        await message.reply(text, reply_markup=keyboard, disable_web_page_preview=True)
-
-@dp.message(Command("start"))
-async def cmd_start(message: types.Message):
-async def ensure_admin_message(message: Message) -> bool:
-    if not is_admin(message.from_user.id):
-        await message.reply("❌ Доступ запрещён")
-        return
-    
-    await message.reply(
-        "🚀 Универсальный парсер запущен!\n\n"
-        "Команды:\n"
-        "/profiles - список профилей\n"
-        "/parse <url> - парсить URL\n"
-        "/run <profile> - запустить профиль\n"
-        "/results - последние результаты\n"
-        "/export - экспорт в Excel/CSV\n"
-<<<<<<< HEAD
-        "/news [niche] [region] - свежие новости\n"
-        "/digest [niche] [region] - дайджест\n"
-        "/directory <type> [niche] [region] - справочники"
-=======
-        "/alert_add <sku> <условие> <порог> - создать алерт\n"
-        "/alert_list - список алертов\n"
-        "/alert_delete <id> - удалить алерт\n"
-        "/alert_pause <id> [resume] - пауза или запуск"
-        await message.answer("❌ Доступ запрещён")
-        return False
-    return True
-
-
-async def ensure_admin_callback(callback: CallbackQuery) -> bool:
-    if not is_admin(callback.from_user.id):
-        await callback.answer("Недостаточно прав", show_alert=True)
-        return False
-    return True
-
-
-@router.message(CommandStart())
-async def cmd_start(message: Message) -> None:
-    if not await ensure_admin_message(message):
-        return
-
-    text = (
-        "🚀 Универсальный парсер готов к работе!\n"
-        "Выберите действие в главном меню или воспользуйтесь командами."
->>>>>>> b2f45122
-    )
-    await message.answer(text, reply_markup=MAIN_MENU)
-
-
-<<<<<<< HEAD
-def _parse_filters(message_text: str) -> dict:
-    tokens = message_text.split()[1:]
-    filters = {"niche": "all", "region": "all"}
-    positional_order = ["niche", "region"]
-    position = 0
-
-    for token in tokens:
-        if "=" in token:
-            key, value = token.split("=", 1)
-            key = key.lower()
-            if key in filters:
-                filters[key] = value
-        else:
-            if position < len(positional_order):
-                filters[positional_order[position]] = token
-                position += 1
-    return filters
-
-
-def _parse_directory_args(message_text: str) -> tuple[str, dict]:
-    tokens = message_text.split()[1:]
-    entry_type = "supplier"
-    filters = {"niche": "all", "region": "all"}
-    positional_order = ["niche", "region"]
-    position = 0
-
-    if tokens and "=" not in tokens[0]:
-        entry_type = tokens[0]
-        tokens = tokens[1:]
-
-    for token in tokens:
-        if "=" in token:
-            key, value = token.split("=", 1)
-            key = key.lower()
-            if key in filters:
-                filters[key] = value
-        else:
-            if position < len(positional_order):
-                filters[positional_order[position]] = token
-                position += 1
-    return entry_type, filters
-
-@dp.message(Command("profiles"))
-async def cmd_profiles(message: types.Message):
-    if not is_admin(message.from_user.id):
-=======
-@router.message(Command("help"))
-@router.message(F.text == "ℹ️ Помощь")
-async def cmd_help(message: Message) -> None:
-    if not await ensure_admin_message(message):
->>>>>>> b2f45122
-        return
-
-
-    commands: Iterable[str] = (
-        "/profiles — список профилей",
-        "/parse <url> — спарсить произвольный URL",
-        "/run <profile> — выполнить профиль",
-        "/results — последние результаты",
-        "/export — экспорт последних данных",
-    )
-    help_text = build_help_section(commands)
-    await message.answer(help_text, reply_markup=MAIN_MENU)
-
-
-@router.message(Command("profiles"))
-async def cmd_profiles(message: Message) -> None:
-    if not await ensure_admin_message(message):
-        return
-
-    if not parsing_profiles:
-        await message.answer("❌ Профили не настроены", reply_markup=MAIN_MENU)
-        return
-
-
-    text = "📋 Доступные профили:\n\n"
-    for key, profile in parsing_profiles.items():
-        text += f"🔸 `{key}` - {profile['name']}\n"
-
-    await message.reply(text, parse_mode="Markdown")
-
-
-@dp.message(Command("alert_add"))
-async def cmd_alert_add(message: types.Message):
-    if not is_admin(message.from_user.id):
-        return
-
-    parts = message.text.split()
-    if len(parts) < 4:
-        await message.reply("❌ Использование: /alert_add <sku> <условие> <порог>")
-        return
-
-    sku = parts[1]
-    condition_type = parts[2]
-    threshold_raw = parts[3]
-
-    try:
-        threshold = float(threshold_raw.replace(",", "."))
-    except ValueError:
-        await message.reply("❌ Порог должен быть числом")
-        return
-
-    alert = await alert_service.add_alert(
-        message.from_user.id, sku, condition_type, threshold
-    )
-
-    await message.reply(
-        "✅ Алерт создан\n"
-        f"ID: {alert.id}\n"
-        f"SKU: {alert.sku}\n"
-        f"Условие: {condition_type} {threshold}"
-    )
-
-
-@dp.message(Command("alert_list"))
-async def cmd_alert_list(message: types.Message):
-    if not is_admin(message.from_user.id):
-        return
-
-    alerts = await alert_service.list_alerts(message.from_user.id)
-
-    if not alerts:
-        await message.reply("ℹ️ У вас нет настроенных алертов")
-        return
-
-    lines = ["📬 Ваши алерты:"]
-    for alert in alerts:
-        status = "активен" if alert.is_active else "на паузе"
-        last_value = (
-            f", последнее значение: {alert.last_value:.2f}"
-            if alert.last_value is not None
-            else ""
-        )
-        lines.append(
-            f"#{alert.id}: SKU {alert.sku} — {alert.condition_type} {alert.threshold:.2f} ({status}{last_value})"
-        )
-
-    await message.reply("\n".join(lines))
-
-
-@dp.message(Command("alert_delete"))
-async def cmd_alert_delete(message: types.Message):
-    if not is_admin(message.from_user.id):
-        return
-
-    parts = message.text.split()
-    if len(parts) < 2:
-        await message.reply("❌ Использование: /alert_delete <id>")
-        return
-
-    try:
-        alert_id = int(parts[1])
-    except ValueError:
-        await message.reply("❌ ID должен быть числом")
-        return
-
-    try:
-        await alert_service.delete_alert(message.from_user.id, alert_id)
-    except AlertNotFoundError:
-        await message.reply("❌ Алерт не найден")
-        return
-    except AlertServiceError as error:
-        await message.reply(f"❌ {error}")
-        return
-
-    await message.reply(f"🗑️ Алерт #{alert_id} удалён")
-
-
-@dp.message(Command("alert_pause"))
-async def cmd_alert_pause(message: types.Message):
-    if not is_admin(message.from_user.id):
-        return
-
-    parts = message.text.split()
-    if len(parts) < 2:
-        await message.reply("❌ Использование: /alert_pause <id> [resume]")
-        return
-
-    try:
-        alert_id = int(parts[1])
-    except ValueError:
-        await message.reply("❌ ID должен быть числом")
-        return
-
-    action = parts[2].lower() if len(parts) > 2 else "pause"
-
-    try:
-        if action in {"resume", "start", "run", "on"}:
-            alert = await alert_service.resume_alert(message.from_user.id, alert_id)
-            await message.reply(f"▶️ Алерт #{alert.id} снова активен")
-        else:
-            alert = await alert_service.pause_alert(message.from_user.id, alert_id)
-            await message.reply(f"⏸️ Алерт #{alert.id} поставлен на паузу")
-    except AlertNotFoundError:
-        await message.reply("❌ Алерт не найден")
-    except AlertServiceError as error:
-        await message.reply(f"❌ {error}")
-
-@dp.message(Command("parse"))
-async def cmd_parse(message: types.Message):
-    if not is_admin(message.from_user.id):
-    lines: List[str] = ["📋 Доступные профили:"]
-    for key, profile in parsing_profiles.items():
-        lines.append(f"🔸 <code>{key}</code> — {profile['name']}")
-
-    await message.answer("\n".join(lines), reply_markup=MAIN_MENU)
-
-
-@router.message(Command("parse"))
-async def cmd_parse(message: Message) -> None:
-    if not await ensure_admin_message(message):
-        return
-
-    args = message.text.split(" ", 1)
-    if len(args) < 2:
-        await message.answer("❌ Использование: /parse <url>")
-        return
-
-    url = args[1].strip()
-    await message.answer(f"🔄 Парсим {url}…", reply_markup=ReplyKeyboardRemove())
-
-    try:
-        async with UniversalParser() as parser:
-            results = await parser.parse_url(url)
-    except Exception as exc:  # pragma: no cover - сетевые ошибки
-        await message.answer(f"❌ Ошибка: {exc}", reply_markup=MAIN_MENU)
-        return
-
-    if not results:
-        await message.answer("❌ Данные не найдены", reply_markup=MAIN_MENU)
-        return
-
-    save_results("manual_parse", results)
-    preview = json.dumps(results[:5], ensure_ascii=False, indent=2)
-    text = f"✅ Найдено {len(results)} элементов\n<pre>{preview}</pre>"
-    await message.answer(text, reply_markup=MAIN_MENU)
-
-
-async def _run_profile(profile_name: str) -> List[dict]:
-    async with UniversalParser() as parser:
-        return await parser.parse_by_profile(profile_name)
-
-
-@router.message(Command("run"))
-async def cmd_run(message: Message) -> None:
-    if not await ensure_admin_message(message):
-        return
-
-    args = message.text.split(" ", 1)
-    if len(args) < 2:
-        await message.answer("❌ Использование: /run <profile_name>")
-        return
-
-    profile_name = args[1].strip()
-    if profile_name not in parsing_profiles:
-        await message.answer(f"❌ Профиль '{profile_name}' не найден")
-        return
-
-    await message.answer(f"🔄 Запускаем профиль '{profile_name}'…", reply_markup=ReplyKeyboardRemove())
-
-    try:
-        results = await _run_profile(profile_name)
-    except Exception as exc:  # pragma: no cover - сетевые ошибки
-        await message.answer(f"❌ Ошибка: {exc}", reply_markup=MAIN_MENU)
-        return
-
-    if not results:
-        await message.answer("❌ Данные не найдены", reply_markup=MAIN_MENU)
-        return
-
-    save_results(profile_name, results)
-    text_lines = [
-        f"✅ Профиль '{profile_name}' выполнен",
-        f"Найдено элементов: {len(results)}",
-    ]
-    for idx, result in enumerate(results[:3], start=1):
-        text_lines.append(f"{idx}. {json.dumps(result, ensure_ascii=False)}")
-    if len(results) > 3:
-        text_lines.append(f"… и ещё {len(results) - 3} элементов")
-
-    await message.answer("\n".join(text_lines), reply_markup=MAIN_MENU)
-
-
-async def _send_results(message: Message) -> None:
-    results = get_recent_results(limit=100)
-    if not results:
-        await message.answer("❌ Результаты не найдены", reply_markup=MAIN_MENU)
-        return
-
-    text_lines = [f"📊 Последние {len(results)} результатов:"]
-    for result in results[:10]:
-        text_lines.append(
-            f"🔸 {result['timestamp']} — {result['profile_name']}: {result['count']} элементов"
-        )
-
-    latest_profile = results[0]["profile_name"]
-    await message.answer(
-        "\n".join(text_lines),
-        reply_markup=build_results_actions(latest_profile),
-    )
-
-
-@router.message(Command("results"))
-@router.message(F.text == "📊 Последние результаты")
-async def cmd_results(message: Message) -> None:
-    if not await ensure_admin_message(message):
-        return
-    await _send_results(message)
-
-
-@router.message(Command("export"))
-async def cmd_export(message: Message) -> None:
-    if not await ensure_admin_message(message):
-        return
-
-    results = get_recent_results(limit=1000)
-    if not results:
-        await message.answer("❌ Нет данных для экспорта", reply_markup=MAIN_MENU)
-        return
-
-    dataframe = pd.DataFrame(results)
-    buffer = io.BytesIO()
-    with pd.ExcelWriter(buffer, engine="openpyxl") as writer:
-        dataframe.to_excel(writer, index=False, sheet_name="Results")
-    buffer.seek(0)
-
-    file = BufferedInputFile(buffer.read(), filename="parsing_results.xlsx")
-    await message.answer_document(file, caption=f"📈 Экспорт: {len(results)} записей")
-
-
-@dp.callback_query(F.data.startswith("alert:"))
-async def alert_callback_handler(callback: types.CallbackQuery):
-    if not is_admin(callback.from_user.id):
-        await callback.answer("Нет доступа", show_alert=True)
-        return
-
-    parts = callback.data.split(":")
-    if len(parts) != 3:
-        await callback.answer("Некорректный запрос", show_alert=True)
-        return
-
-    _, action, alert_id_raw = parts
-
-    try:
-        alert_id = int(alert_id_raw)
-    except ValueError:
-        await callback.answer("Некорректный ID", show_alert=True)
-        return
-
-    try:
-        if action == "pause":
-            await alert_service.pause_alert(callback.from_user.id, alert_id)
-            await callback.answer("Алерт приостановлен")
-        elif action == "resume":
-            await alert_service.resume_alert(callback.from_user.id, alert_id)
-            await callback.answer("Алерт запущен")
-        elif action == "delete":
-            await alert_service.delete_alert(callback.from_user.id, alert_id)
-            await callback.answer("Алерт удалён")
-            await callback.message.edit_reply_markup(reply_markup=None)
-            return
-        else:
-            await callback.answer("Неизвестное действие", show_alert=True)
-            return
-    except AlertServiceError as error:
-        await callback.answer(str(error), show_alert=True)
-        return
-
-    keyboard = build_alert_keyboard(alert_id)
-    await callback.message.edit_reply_markup(reply_markup=keyboard)
-
-
-@dp.message(Command("news"))
-async def cmd_news(message: types.Message):
-    if not is_admin(message.from_user.id):
-        return
-
-    filters = _parse_filters(message.text)
-    news_items = await alert_checker.get_news(
-        niche=filters["niche"], region=filters["region"], limit=5
-    )
-
-    if not news_items:
-        await message.reply("❌ Новости не найдены")
-        return
-
-    lines = [
-        f"📰 Новости для {filters['niche']} / {filters['region']}",
-        "",
-    ]
-    for idx, item in enumerate(news_items, start=1):
-        lines.append(
-            f"{idx}. {item['title']}\nИсточник: {item['source']}\n"
-            f"Дата: {item['published_at']}\nСсылка: {item['url']}"
-        )
-        if item.get("summary"):
-            lines.append(f"Описание: {item['summary']}")
-        lines.append("")
-
-    await message.reply("\n".join(lines[:20]))
-
-
-@dp.message(Command("digest"))
-async def cmd_digest(message: types.Message):
-    if not is_admin(message.from_user.id):
-        return
-
-    filters = _parse_filters(message.text)
-    digest = await alert_checker.build_digest(
-        niche=filters["niche"], region=filters["region"], news_limit=3
-    )
-
-    lines = [
-        f"📬 Дайджест для {digest['niche']} / {digest['region']}",
-        "",
-        "Новости:",
-    ]
-
-    if digest["news"]:
-        for item in digest["news"]:
-            lines.append(f"- {item['title']} ({item['source']})")
-    else:
-        lines.append("- новостей нет")
-
-    lines.append("")
-    lines.append("Справочники:")
-    for entry_type, info in digest["directories"].items():
-        lines.append(f"- {entry_type}: {info['count']} записей")
-
-    await message.reply("\n".join(lines))
-
-
-@dp.message(Command("directory"))
-async def cmd_directory(message: types.Message):
-    if not is_admin(message.from_user.id):
-        return
-
-    entry_type, filters = _parse_directory_args(message.text)
-    entries = await alert_checker.get_directory_entries(
-        entry_type=entry_type, niche=filters["niche"], region=filters["region"], limit=10
-    )
-
-    if not entries:
-        await message.reply("❌ Записи не найдены")
-        return
-
-    lines = [
-        f"📚 {entry_type.capitalize()} для {filters['niche']} / {filters['region']}",
-        "",
-    ]
-
-    for entry in entries:
-        lines.append(f"🔸 {entry['name']} (обновлено {entry['updated_at']})")
-        if entry.get("contact_info"):
-            lines.append(f"Контакты: {entry['contact_info']}")
-        if entry.get("metadata"):
-            lines.append(f"Детали: {entry['metadata']}")
-        lines.append("")
-
-    await message.reply("\n".join(lines[:30]))
-
-async def start_bot():
-@router.message(Command("alert"))
-@router.message(F.text == "➕ Добавить алерт")
-async def start_alert(message: Message, state: FSMContext) -> None:
-    if not await ensure_admin_message(message):
-        return
-
-    await state.set_state(AlertScenario.waiting_for_name)
-    await message.answer("Введите название алерта:", reply_markup=ReplyKeyboardRemove())
-
-
-@router.message(AlertScenario.waiting_for_name)
-async def alert_name(message: Message, state: FSMContext) -> None:
-    name = message.text.strip()
-    if not name:
-        await message.answer("Название не может быть пустым. Попробуйте снова.")
-        return
-
-    await state.update_data(name=name)
-    await state.set_state(AlertScenario.waiting_for_url)
-    await message.answer("Укажите URL, который нужно отслеживать:")
-
-
-@router.message(AlertScenario.waiting_for_url)
-async def alert_url(message: Message, state: FSMContext) -> None:
-    url = message.text.strip()
-    if not url.startswith("http"):
-        await message.answer("Пожалуйста, введите корректный URL (http/https).")
-        return
-
-    await state.update_data(url=url)
-    await state.set_state(AlertScenario.waiting_for_conditions)
-    await message.answer("Перечислите условия/ключевые слова через запятую:")
-
-
-@router.message(AlertScenario.waiting_for_conditions)
-async def alert_finish(message: Message, state: FSMContext) -> None:
-    conditions = [item.strip() for item in message.text.split(",") if item.strip()]
-    if not conditions:
-        await message.answer("Нужно указать хотя бы одно условие. Попробуйте снова.")
-        return
-
-    data = await state.get_data()
-    alert = Alert(name=data["name"], url=data["url"], conditions=conditions)
-    add_alert(alert)
-    await state.clear()
-
-    text = (
-        f"✅ Алерт «{alert.name}» сохранён."
-        f"\nURL: {alert.url}"
-        f"\nУсловия: {', '.join(alert.conditions)}"
-    )
-    await message.answer(text, reply_markup=MAIN_MENU)
-
-
-@router.message(Command("import"))
-@router.message(F.text == "📥 Импорт списка")
-async def start_import(message: Message, state: FSMContext) -> None:
-    if not await ensure_admin_message(message):
-        return
-
-    await state.set_state(ImportListScenario.waiting_for_payload)
-    await message.answer(
-        "Отправьте список ссылок или значений. Можно вставить текст блоком или отправить файл .txt.",
-        reply_markup=ReplyKeyboardRemove(),
-    )
-
-
-@router.message(ImportListScenario.waiting_for_payload)
-async def import_payload(message: Message, state: FSMContext) -> None:
-    content = message.text or message.caption
-    if not content:
-        await message.answer("Не удалось прочитать данные. Вставьте текст со списком.")
-        return
-
-    parts = [item.strip() for item in content.replace(",", "\n").splitlines() if item.strip()]
-    if not parts:
-        await message.answer("Список пуст. Попробуйте снова.")
-        return
-
-    await state.update_data(items=parts)
-    await state.set_state(ImportListScenario.waiting_for_confirmation)
-    await message.answer(
-        f"Получено {len(parts)} элементов. Сохранить?",
-        reply_markup=build_import_confirmation_keyboard(),
-    )
-
-
-@router.callback_query(ImportListScenario.waiting_for_confirmation, F.data == "import:confirm")
-async def import_confirm(callback: CallbackQuery, state: FSMContext) -> None:
-    if not await ensure_admin_callback(callback):
-        return
-
-    data = await state.get_data()
-    items = data.get("items", [])
-    register_import(ImportBatch(items=items))
-    await state.clear()
-
-    await callback.message.answer(
-        f"✅ Импорт сохранён. Добавлено {len(items)} элементов.",
-        reply_markup=MAIN_MENU,
-    )
-    await callback.answer("Импорт сохранён")
-
-
-@router.callback_query(ImportListScenario.waiting_for_confirmation, F.data == "import:cancel")
-async def import_cancel(callback: CallbackQuery, state: FSMContext) -> None:
-    if not await ensure_admin_callback(callback):
-        return
-
-    await state.clear()
-    await callback.message.answer("Импорт отменён.", reply_markup=MAIN_MENU)
-    await callback.answer("Отменено")
-
-
-@router.callback_query(F.data.startswith("results:rerun:"))
-async def results_rerun(callback: CallbackQuery) -> None:
-    if not await ensure_admin_callback(callback):
-        return
-
-    _, _, profile_name = callback.data.partition("results:rerun:")
-    profile_name = profile_name.strip()
-
-    if profile_name not in parsing_profiles:
-        await callback.message.answer(f"❌ Профиль '{profile_name}' не найден.")
-        await callback.answer("Ошибка", show_alert=True)
-        return
-
-    try:
-        results = await _run_profile(profile_name)
-    except Exception as exc:  # pragma: no cover - сетевые ошибки
-        await callback.message.answer(f"❌ Ошибка при запуске: {exc}")
-        await callback.answer("Ошибка", show_alert=True)
-        return
-
-    if not results:
-        await callback.message.answer("❌ Данные не найдены")
-        await callback.answer("Готово")
-        return
-
-    save_results(profile_name, results)
-    await callback.message.answer(
-        f"✅ Повторный запуск профиля '{profile_name}' завершён. Найдено {len(results)} элементов.",
-        reply_markup=MAIN_MENU,
-    )
-    await callback.answer("Готово")
-
-
-@router.callback_query(F.data.startswith("results:export:"))
-async def results_export(callback: CallbackQuery) -> None:
-    if not await ensure_admin_callback(callback):
-        return
-
-    _, _, profile_name = callback.data.partition("results:export:")
-    profile_name = profile_name.strip()
-
-    results = [result for result in get_recent_results(limit=1000) if result["profile_name"] == profile_name]
-    if not results:
-        await callback.message.answer("❌ Нет данных для экспорта по выбранному профилю.")
-        await callback.answer("Нет данных", show_alert=True)
-        return
-
-    dataframe = pd.DataFrame(results)
-    buffer = io.BytesIO()
-    with pd.ExcelWriter(buffer, engine="openpyxl") as writer:
-        dataframe.to_excel(writer, index=False, sheet_name=profile_name[:31] or "Results")
-    buffer.seek(0)
-
-    file = BufferedInputFile(buffer.read(), filename=f"{profile_name}_results.xlsx")
-    await callback.message.answer_document(file, caption=f"📈 Экспорт профиля {profile_name}")
-    await callback.answer("Экспорт готов")
-
-
-dp.include_router(router)
-
-
-async def start_bot() -> None:
-    print("🤖 Telegram бот запущен!")
-    alert_checker.start()
-    try:
-        await dp.start_polling(bot)
-    finally:
-        await alert_checker.shutdown()
-
-
-if __name__ == "__main__":
-    asyncio.run(start_bot())+# Проверка доступа